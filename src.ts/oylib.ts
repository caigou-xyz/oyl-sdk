import { PSBTTransaction } from './txbuilder/PSBTTransaction'
import { UTXO_DUST } from './shared/constants'
import { amountToSatoshis, satoshisToAmount } from './shared/utils'
import BcoinRpc from './rpclient'
import * as transactions from './transactions'
import { publicKeyToAddress } from './wallet/accounts'
import { bord, accounts } from './wallet'
import { HDKeyringOption, HdKeyring } from './wallet/hdKeyring'
import {
  AddressType,
  SwapBrc,
  ProviderOptions,
  Providers,
} from './shared/interface'
import { OylApiClient } from './apiclient'
import * as bitcoin from 'bitcoinjs-lib'

const RequiredPath = [
  "m/44'/0'/0'/0", // P2PKH (Legacy)
  "m/49'/0'/0'/0", // P2SH-P2WPKH (Nested SegWit)
  "m/84'/0'/0'/0", // P2WPKH (SegWit)
  "m/86'/0'/0'/0", // P2TR (Taproot)
]

export class Wallet {
  private mnemonic: String
  private wallet

  public provider: Providers
  public rpcClient: BcoinRpc
  public apiClient: OylApiClient
  public derivPath: String

  constructor() {
    this.apiClient = new OylApiClient({ host: 'https://api.oyl.gg' })
    this.fromProvider()
    //create wallet should optionally take in a private key
    this.wallet = this.createWallet({})
  }

  static connect(provider: BcoinRpc) {
    try {
      const wallet = new this()
      wallet.rpcClient = provider
      return wallet
    } catch (e) {
      throw Error('An error occured: ' + e)
    }
  }

  fromProvider(options?: ProviderOptions) {
    try {
      const clientOptions = {}
      clientOptions['network'] = options?.network || 'main'
      clientOptions['port'] = options?.port || 8332
      clientOptions['host'] = options?.host || '172.31.17.134'
      clientOptions['apiKey'] = options?.auth || 'oylwell'

      switch (options?.provider) {
        case Providers.bcoin:
          this.rpcClient = new BcoinRpc(clientOptions)
        default:
          this.rpcClient = new BcoinRpc(clientOptions)
      }
      return clientOptions
    } catch (e) {
      throw Error('An error occured: ' + e)
    }
  }

  async getAddressSummary({ address }) {
    if (typeof address === 'string') {
      address = [address]
    }
    const addressesUtxo = []
    for (let i = 0; i < address.length; i++) {
      let utxos = await transactions.getUnspentOutputs(address[i])
      //console.log(utxos)
      addressesUtxo[i] = {}
      addressesUtxo[i]['utxo'] = utxos.unspent_outputs
      addressesUtxo[i]['balance'] = transactions.calculateBalance(
        utxos.unspent_outputs
      )
    }
    return addressesUtxo
  }

  async getTaprootAddress({ publicKey }) {
    try {
      const address = publicKeyToAddress(publicKey, AddressType.P2TR)
      return address
    } catch (err) {
      return err
    }
  }

  async fromPhrase({ mnemonic, type = 'taproot', hdPath = RequiredPath[3] }) {
    try {
      let addrType

      switch (type) {
        case 'taproot':
          addrType = AddressType.P2TR
          break
        case 'segwit':
          addrType = AddressType.P2WPKH
          break
        case 'legacy':
          addrType = AddressType.P2PKH
          break
        default:
          addrType = AddressType.P2TR
          break
      }

      const wallet = await accounts.importMnemonic(mnemonic, hdPath, addrType)
      this.wallet = wallet
      const meta = await this.getUtxosArtifacts({ address: wallet['address'] })
      const data = {
        keyring: wallet,
        assets: meta,
      }
      this.mnemonic = mnemonic
      return data
    } catch (err) {
      return err
    }
  }

  async recoverWallet(options: HDKeyringOption) {
    try {
      const keyring = new HdKeyring(options)
      //keyring.addAccounts(2)
      return keyring
    } catch (error) {
      return error
    }
  }

  async getSegwitAddress({ publicKey }) {
    const address = publicKeyToAddress(publicKey, AddressType.P2WPKH)
    return address
  }

  createWallet({ type }: { type?: String }) {
    try {
      let hdPath
      let addrType

      switch (type) {
        case 'taproot':
          addrType = AddressType.P2TR
          hdPath = RequiredPath[3]
          break
        case 'segwit':
          addrType = AddressType.P2WPKH
          hdPath = RequiredPath[2]
          break
        case 'nested-segwit':
          addrType = AddressType.P2SH_P2WPKH
          hdPath = RequiredPath[1]
        case 'legacy':
          addrType = AddressType.P2PKH
          hdPath = RequiredPath[0]
          break
        default:
          addrType = AddressType.P2TR
          hdPath = RequiredPath[3]
          break
      }

      const wallet = accounts.createWallet(hdPath, addrType)
      return wallet
    } catch (err) {
      return err
    }
  }

  async getMetaBalance({ address }) {
    const addressSummary = await this.getAddressSummary({ address })
    const confirmAmount = addressSummary.reduce((total, addr) => {
      const confirmedUtxos = addr.utxo.filter((utxo) => utxo.confirmations > 0)
      return (
        total + confirmedUtxos.reduce((sum, utxo) => sum + utxo.value / 1e8, 0)
      )
    }, 0)

    const pendingAmount = addressSummary.reduce((total, addr) => {
      const unconfirmedUtxos = addr.utxo.filter(
        (utxo) => utxo.confirmations === 0
      )
      return (
        total +
        unconfirmedUtxos.reduce((sum, utxo) => sum + utxo.value / 1e8, 0)
      )
    }, 0)

    const amount = confirmAmount + pendingAmount

    const usdValue = await transactions.convertUsdValue(amount)

    const response = {
      confirm_amount: confirmAmount.toFixed(8),
      pending_amount: pendingAmount.toFixed(8),
      amount: amount.toFixed(8),
      usd_value: usdValue,
    }

    return response
  }

  async getTxHistory({ address }) {
    const history = await this.rpcClient.getTxByAddress(address)
    const processedTransactions = history
      .map((tx) => {
        const { hash, mtime, outputs, inputs, confirmations } = tx

        const output = outputs.find((output) => output.address === address)
        const input = inputs.find((input) => input.coin.address === address)
        const txDetails = {}
        txDetails['hash'] = hash
        txDetails['confirmations'] = confirmations
        if (input) {
          txDetails['type'] = 'sent'
          txDetails['to'] = outputs.find(
            (output) => output.address != address
          )?.address
          if (output) {
            txDetails['amount'] = input.coin.value / 1e8 - output.value / 1e8
          } else {
            txDetails['amount'] = input.coin.value / 1e8
          }
        } else {
          if (output) {
            txDetails['type'] = 'received'
            txDetails['amount'] = output.value / 1e8
            txDetails['from'] = inputs.find(
              (input) => input.coin.address != address
            ).coin.address
          }
        }
        txDetails['symbol'] = 'BTC'
        return txDetails
      })
      .filter((transaction) => transaction !== null) // Filter out null transactions

    return processedTransactions
  }

  async getFees(): Promise<{ High: number; Medium: number; Low: number }> {
    return await this.apiClient.getFees()
  }

  // async getActiveAddresses({ xpub, lookAhead = 10 }) {
  //   const childKeyB58 = bip32.fromBase58(xpub)
  //   const chain = new Chain(childKeyB58)
  //   const batch = [chain.get()] //get first at index 0
  //   let seenUnused = false

  //   //Check through each Address to see which one has been used
  //   while (batch.length < lookAhead && seenUnused === false) {
  //     chain.next()
  //     batch.push(chain.get())
  //     const res = await this.getAddressSummary({ address: batch })
  //     res.map(function (res) {
  //       if (res.balance > 0) {
  //         seenUnused = true
  //       }
  //     })
  //   }

  //   return batch
  // }

  async getTotalBalance({ batch }) {
    const res = await this.getAddressSummary({ address: batch })
    let total = 0
    res.forEach((element) => {
      total += element.balance
    })

    return total
  }

  async getInscriptions({ address }) {
    const artifacts = await bord.getInscriptionsByAddr(address)
    return artifacts.map((item) => {
      const {
        id,
        inscription_number: num,
        inscription_number: number,
        content_length,
        content_type,
        timestamp,
        genesis_transaction,
        location,
        output,
        output_value,
      } = item

      const detail = {
        id,
        address: item.address,
        output_value: parseInt(output_value),
        preview: `https://ordinals.com/preview/${id}`,
        content: `https://ordinals.com/content/${id}`,
        content_length: parseInt(content_length),
        content_type,
        timestamp,
        genesis_transaction,
        location,
        output,
        offset: parseInt(item.offset),
        content_body: '',
      }

      return {
        id,
        num,
        number,
        detail,
      }
    })
  }

  async getUtxosArtifacts({ address }) {
    const utxos = await transactions.getUnspentOutputs(address)
    const inscriptions = await this.getInscriptions({ address })
    const utxoArtifacts = await transactions.getMetaUtxos(
      address,
      utxos.unspent_outputs,
      inscriptions
    )
    return utxoArtifacts
  }

  async importWatchOnlyAddress({ addresses = [] }) {
    for (let i = 0; i < addresses.length; i++) {
      await new Promise((resolve) => setTimeout(resolve, 10000))
      await this.rpcClient.execute('importaddress', [addresses[i], '', true])
    }
  }

  async sendBtc({ mnemonic, to, amount, fee }) {

    const payload = await this.fromPhrase({
      mnemonic: mnemonic.trim(),
      hdPath: "m/49'/0'/0'",
      type: 'segwit',
    })
    const keyring = payload.keyring.keyring;
    const pubKey = keyring.wallets[0].publicKey.toString('hex');
    const signer = keyring.signTransaction.bind(keyring);
    const from = payload.keyring.address;
    const changeAddress = from;

<<<<<<< HEAD

    return await this.createPsbtTx({publicKey: pubKey, from: from, to: to, changeAddress: changeAddress, amount: amount, fee: fee,  signer: signer })
    }
=======
  //   return await this.createPsbtTx({publicKey: pubKey, from: from, to: to, changeAddress: changeAddress, amount: amount, fee: fee,  signer: signer })
  //   }
>>>>>>> 117c88a0

  async createPsbtTx({
    publicKey,
    from,
    to,
    changeAddress,
    amount,
    fee,
    signer,
  }) {
    const utxos = await this.getUtxosArtifacts({ address: from })
    const feeRate = fee / 100
    const addressType = transactions.getAddressType(from)
    if (addressType == null) throw Error('Invalid Address Type')

    const tx = new PSBTTransaction(
      signer,
      from,
      publicKey,
      addressType,
      feeRate
    )

    tx.addOutput(to, amountToSatoshis(amount))
    tx.setChangeAddress(changeAddress)
    const outputAmount = tx.getTotalOutput()

    const nonOrdUtxos = []
    const ordUtxos = []
    utxos.forEach((v) => {
      if (v.inscriptions.length > 0) {
        ordUtxos.push(v)
      } else {
        nonOrdUtxos.push(v)
      }
    })

    let tmpSum = tx.getTotalInput()
    for (let i = 0; i < nonOrdUtxos.length; i++) {
      const nonOrdUtxo = nonOrdUtxos[i]
      if (tmpSum < outputAmount) {
        tx.addInput(nonOrdUtxo)
        tmpSum += nonOrdUtxo.satoshis
        continue
      }

      const fee = await tx.calNetworkFee()
      if (tmpSum < outputAmount + fee) {
        tx.addInput(nonOrdUtxo)
        tmpSum += nonOrdUtxo.satoshis
      } else {
        break
      }
    }

    if (nonOrdUtxos.length === 0) {
      throw new Error('Balance not enough')
    }

    const unspent = tx.getUnspent()
    if (unspent === 0) {
      throw new Error('Balance not enough to pay network fee.')
    }

    // add dummy output
    tx.addChangeOutput(1)

    const networkFee = await tx.calNetworkFee()
    if (unspent < networkFee) {
      throw new Error(
        `Balance not enough. Need ${satoshisToAmount(
          networkFee
        )} BTC as network fee, but only ${satoshisToAmount(unspent)} BTC.`
      )
    }

    const leftAmount = unspent - networkFee
    if (leftAmount >= UTXO_DUST) {
      // change dummy output to true output
      tx.getChangeOutput().value = leftAmount
    } else {
      // remove dummy output
      tx.removeChangeOutput()
    }

    const psbt = await tx.createSignedPsbt()
    tx.dumpTx(psbt)

    //@ts-ignore
    psbt.__CACHE.__UNSAFE_SIGN_NONSEGWIT = false

<<<<<<< HEAD
    const rawtx = psbt.extractTransaction().toHex();
    console.log(rawtx)
    const result = await this.apiClient.pushTx({tx: rawtx});

    console.log(result)
=======
    const rawtx = psbt.extractTransaction().toHex()
    const result = await this.rpcClient.pushTX(rawtx)
>>>>>>> 117c88a0

    return {
      txId: psbt.extractTransaction().getId(),
      ...result,
    }
  }

  async getSegwitAddressInfo({ address }) {
    const isValid = transactions.validateSegwitAddress({
      address,
      type: 'segwit',
    })
    if (!isValid) {
      return { isValid, summary: null }
    }
    const summary = await this.getAddressSummary({ address })
    return { isValid, summary }
  }

  async getTaprootAddressInfo({ address }) {
    const isValid = transactions.validateTaprootAddress({
      address,
      type: 'segwit',
    })
    if (!isValid) {
      return { isValid, summary: null }
    }
    const summary = await this.getAddressSummary({ address })
    return { isValid, summary }
  }

  async getBrcOffers({ ticker }) {
    const offers = await this.apiClient.getTickerOffers({ _ticker: ticker })
    return offers
  }

  async swapBrc(bid: SwapBrc) {
    const psbt = await this.apiClient.initSwapBid({
      address: bid.address,
      auctionId: bid.auctionId,
      bidPrice: bid.bidPrice,
      pubKey: bid.pubKey,
    })
    if (psbt.error) return psbt
    const unsignedPsbt = psbt.psbtBid
    const feeRate = psbt.feeRate

    const swapOptions = bid
    swapOptions['psbt'] = unsignedPsbt
    swapOptions['feeRate'] = feeRate

    const signedPsbt = await this.swapFlow(swapOptions)

    const txId = await this.apiClient.submitSignedBid({
      psbtBid: signedPsbt,
      auctionId: bid.auctionId,
      bidId: psbt.bidId,
    })

    return txId
  }

  async swapFlow(options) {
    const address = options.address
    const feeRate = options.feeRate
    const mnemonic = options.mnemonic
    const pubKey = options.pubKey

    const psbt = bitcoin.Psbt.fromHex(options.psbt, {
      network: bitcoin.networks.bitcoin,
    })
    const wallet = new Wallet()
    const payload = await wallet.fromPhrase({
      mnemonic: mnemonic.trim(),
      hdPath: options.hdPath,
      type: options.type,
    })

    const keyring = payload.keyring.keyring
    const signer = keyring.signTransaction.bind(keyring)
    const from = address
    const addressType = transactions.getAddressType(from)
    if (addressType == null) throw Error('Invalid Address Type')

    const tx = new PSBTTransaction(signer, from, pubKey, addressType, feeRate)

    const psbt_ = await tx.signPsbt(psbt, false)

    return psbt_.toHex()
  }
}<|MERGE_RESOLUTION|>--- conflicted
+++ resolved
@@ -354,14 +354,9 @@
     const from = payload.keyring.address;
     const changeAddress = from;
 
-<<<<<<< HEAD
 
     return await this.createPsbtTx({publicKey: pubKey, from: from, to: to, changeAddress: changeAddress, amount: amount, fee: fee,  signer: signer })
     }
-=======
-  //   return await this.createPsbtTx({publicKey: pubKey, from: from, to: to, changeAddress: changeAddress, amount: amount, fee: fee,  signer: signer })
-  //   }
->>>>>>> 117c88a0
 
   async createPsbtTx({
     publicKey,
@@ -453,16 +448,11 @@
     //@ts-ignore
     psbt.__CACHE.__UNSAFE_SIGN_NONSEGWIT = false
 
-<<<<<<< HEAD
     const rawtx = psbt.extractTransaction().toHex();
     console.log(rawtx)
     const result = await this.apiClient.pushTx({tx: rawtx});
 
     console.log(result)
-=======
-    const rawtx = psbt.extractTransaction().toHex()
-    const result = await this.rpcClient.pushTX(rawtx)
->>>>>>> 117c88a0
 
     return {
       txId: psbt.extractTransaction().getId(),
