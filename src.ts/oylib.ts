import { defaultNetworkOptions } from './shared/constants'
import * as ecc2 from '@cmdcode/crypto-utils'

import { findUtxosToCoverAmount, OGPSBTTransaction, Utxo } from './txbuilder'

import {
  delay,
  getNetwork,
  isValidJSON,
  waitForTransaction,
  calculateTaprootTxSize,
  calculateAmountGatheredUtxo,
  filterTaprootUtxos,
  formatInputsToSign,
  addBtcUtxo,
  addressTypeMap,
  inscriptionSats,
  createInscriptionScript,
  getOutputValueByVOutIndex,
  createRuneSendScript,
  createRuneMintScript,
  findRuneUtxosToSpend,
  tweakSigner,
} from './shared/utils'

import { SandshrewBitcoinClient } from './rpclient/sandshrew'
import { EsploraRpc } from './rpclient/esplora'
import * as transactions from './transactions'
import { publicKeyToAddress } from './wallet/accounts'
import { accounts } from './wallet'
import { AccountManager, customPaths } from './wallet/accountsManager'
import { LEAF_VERSION_TAPSCRIPT } from 'bitcoinjs-lib/src/payments/bip341'

import {
  AddressType,
  IBlockchainInfoUTXO,
  Providers,
  RecoverAccountOptions,
  RuneUtxo,
  TickerDetails,
  txOutputs,
} from './shared/interface'
import { OylApiClient } from './apiclient'
import * as bitcoin from 'bitcoinjs-lib'
import { Provider } from './rpclient/provider'
import { OrdRpc } from './rpclient/ord'
import { HdKeyring } from './wallet/hdKeyring'
import { getAddressType } from './transactions'
import { Signer } from './signer'
import { Address, Tap, Tx } from '@cmdcode/tapscript'
import * as cmdcode from '@cmdcode/tapscript'
import { OylTransactionError } from './errors'
import { toXOnly } from 'bitcoinjs-lib/src/psbt/bip371'

export const NESTED_SEGWIT_HD_PATH = "m/49'/0'/0'/0"
export const TAPROOT_HD_PATH = "m/86'/0'/0'/0"
export const SEGWIT_HD_PATH = "m/84'/0'/0'/0"
export const LEGACY_HD_PATH = "m/44'/0'/0'/0"

const RequiredPath = [
  LEGACY_HD_PATH,
  NESTED_SEGWIT_HD_PATH,
  SEGWIT_HD_PATH,
  TAPROOT_HD_PATH,
]

export class Oyl {
  public network: bitcoin.Network
  public sandshrewBtcClient: SandshrewBitcoinClient
  public esploraRpc: EsploraRpc
  public ordRpc: OrdRpc
  public provider: Providers
  public apiClient: OylApiClient
  public derivPath: String
  public currentNetwork: 'testnet' | 'main' | 'regtest' | 'signet'

  /**
   * Initializes a new instance of the Wallet class.
   */
  constructor(opts = defaultNetworkOptions.mainnet) {
    const options = {
      ...defaultNetworkOptions[opts.network],
      ...opts,
    }

    const apiKey = options.projectId

    this.apiClient = new OylApiClient({
      host: 'https://api.oyl.gg',
      testnet: options.network == 'testnet' ? true : null,
      regtest: options.network == 'regtest' ? true : null,
      apiKey: apiKey,
    })
    const rpcUrl = `${options.baseUrl}/${options.version}/${options.projectId}`
    const provider = new Provider(rpcUrl)
    this.network = getNetwork(options.network)
    this.sandshrewBtcClient = provider.sandshrew
    this.esploraRpc = provider.esplora
    this.ordRpc = provider.ord
    this.currentNetwork =
      options.network === 'mainnet' ? 'main' : options.network
  }

  /**
   * Gets a summary of the given address(es).
   * @param {string | string[]} address - A single address or an array of addresses.
   * @returns {Promise<Object[]>} A promise that resolves to an array of address summaries.
   */
  async getAddressSummary({
    address,
    includeInscriptions,
  }: {
    address: string
    includeInscriptions?: boolean
  }) {
    const addressesUtxo = {}
    let utxos = await this.getUtxos(address, includeInscriptions)
    addressesUtxo['utxos'] = utxos.unspent_outputs
    addressesUtxo['balance'] = transactions.calculateBalance(
      utxos.unspent_outputs
    )

    return addressesUtxo
  }

  /**
   * Derives a Taproot address from the given public key.
   * @param {string} publicKey - The public key to derive the address from.
   * @returns {string} A promise that resolves to the derived Taproot address.
   */
  getTaprootAddress({ publicKey }) {
    try {
      const address = publicKeyToAddress(
        publicKey,
        AddressType.P2TR,
        this.network
      )
      return address
    } catch (err) {
      return err
    }
  }

  /**
   * Retrieves details for a specific BRC-20 token associated with the given address.
   * @param {string} address - The address to query BRC-20 token details from.
   * @param {string} ticker - The ticker symbol of the BRC-20 token to retrieve details for.
   * @returns {Promise<TickerDetails>} A promise that resolves to the details of the specified BRC-20 token.
   */
  async getSingleBrcTickerDetails(
    address: string,
    ticker: string
  ): Promise<TickerDetails> {
    const response = await this.apiClient.getBrc20sByAddress(address)
    const tickerDetails = response.data.find(
      (details) => details.ticker.toLowerCase() === ticker.toLowerCase()
    )
    return tickerDetails
  }

  /**
   * Initializes a wallet from a mnemonic phrase with the specified parameters.
   * @param {Object} options - The options object.
   * @param {string} options.mnemonic - The mnemonic phrase used to initialize the wallet.
   * @param {string} [options.type='taproot'] - The type of wallet to create. Options are 'taproot', 'segwit', 'legacy'.
   * @param {string} [options.hdPath=RequiredPath[3]] - The HD path to derive addresses from.
   * @returns {Promise<any>} A promise that resolves to the wallet data including keyring and assets.
   * @throws {Error} Throws an error if initialization fails.
   */
  async fromPhrase({
    mnemonic,
    addrType = AddressType.P2TR,
    hdPath = RequiredPath[3],
  }) {
    try {
      const wallet = await accounts.importMnemonic(
        mnemonic,
        hdPath,
        addrType,
        this.network
      )

      const data = {
        keyring: wallet,
      }
      return data
    } catch (err) {
      return err
    }
  }

  /**
   * Recovers a wallet using the given options.
   * @param {RecoverAccountOptions} options - Options necessary for account recovery.
   * @returns {Promise<any>} A promise that resolves to the recovered wallet payload.
   * @throws {Error} Throws an error if recovery fails.
   */
  async recoverWallet(options: Omit<RecoverAccountOptions, 'network'>) {
    try {
      const wallet = new AccountManager({ ...options, network: this.network })
      const walletPayload = await wallet.recoverAccounts()
      return walletPayload
    } catch (error) {
      throw error
    }
  }

  /**
   * Adds a new account to the wallet using the given options.
   * @param {RecoverAccountOptions} options - Options describing the account to be added.
   * @returns {Promise<any>} A promise that resolves to the payload of the newly added account.
   * @throws {Error} Throws an error if adding the account fails.
   */
  async addAccountToWallet(options: Omit<RecoverAccountOptions, 'network'>) {
    try {
      const wallet = new AccountManager({ ...options, network: this.network })
      const walletPayload = await wallet.addAccount()
      return walletPayload
    } catch (error) {
      throw error
    }
  }

  /**
   * Initializes a new Oyl account with taproot & segwit HDKeyrings  within the wallet.
   * @returns {Promise<any>} A promise that resolves to the payload of the initialized accounts.
   * @throws {Error} Throws an error if the initialization fails.
   */
  async initializeWallet() {
    try {
      const wallet = new AccountManager({
        network: this.network,
        customPath: this.network == getNetwork('testnet') ? 'testnet' : null,
      })
      const walletPayload = await wallet.initializeAccounts()
      return walletPayload
    } catch (error) {
      throw error
    }
  }

  /**
   * Derives a SegWit address from a given public key.
   * @param {Object} param0 - An object containing the public key.
   * @param {string} param0.publicKey - The public key to derive the SegWit address from.
   * @returns {Promise<string>} A promise that resolves to the derived SegWit address.
   * @throws {Error} Throws an error if address derivation fails.
   */
  async getSegwitAddress({ publicKey }) {
    const address = publicKeyToAddress(
      publicKey,
      AddressType.P2WPKH,
      this.network
    )
    return address
  }

  /**
   * Creates a new Oyl with an optional specific derivation type.
   * @param {object} param0 - Object containing the type of derivation.
   * @param {string} [param0.type] - Optional type of derivation path.
   * @returns {{keyring: HdKeyring, address: string}} The newly created wallet object.
   */
  createWallet({ type }: { type?: String }) {
    try {
      let hdPath
      let addrType

      switch (type) {
        case 'taproot':
          addrType = AddressType.P2TR
          hdPath = RequiredPath[3]
          break
        case 'segwit':
          addrType = AddressType.P2WPKH
          hdPath = RequiredPath[2]
          break
        case 'nested-segwit':
          addrType = AddressType.P2SH_P2WPKH
          hdPath = RequiredPath[1]
        case 'legacy':
          addrType = AddressType.P2PKH
          hdPath = RequiredPath[0]
          break
        default:
          addrType = AddressType.P2TR
          hdPath = RequiredPath[3]
          break
      }

      const wallet = accounts.createWallet(hdPath, addrType, this.network)
      return wallet
    } catch (err) {
      return err
    }
  }

  /**
   * Fetches the balance details including confirmed and pending amounts for a given address.
   * @param {Object} param0 - An object containing the address property.
   * @param {string} param0.address - The address for which to fetch balance details.
   * @returns {Promise<any>} A promise that resolves to an object containing balance and its USD value.
   * @throws {Error} Throws an error if the balance retrieval fails.
   */
  async getTaprootBalance({ address }: { address: string }) {
    const balance = await this.apiClient.getTaprootBalance(address)
    return balance
  }

  /**
   * Fetches the balance details including confirmed and pending amounts for a given address.
   * @param {Object} param0 - An object containing the address property.
   * @param {string} param0.address - The address for which to fetch balance details.
   * @returns {Promise<any>} A promise that resolves to an object containing balance and its USD value.
   * @throws {Error} Throws an error if the balance retrieval fails.
   */
  async getAddressBalance({ address }: { address: string }) {
    const balance = await this.apiClient.getAddressBalance(address)
    return balance
  }

  async getUtxos(address: string, includeInscriptions: boolean = true) {
    const utxosResponse: any[] = await this.esploraRpc.getAddressUtxo(address)
    const formattedUtxos: IBlockchainInfoUTXO[] = []
    let filtered = utxosResponse
    if (!includeInscriptions) {
      filtered = utxosResponse.filter((utxo) => utxo.value > 546)
    }

    for (const utxo of filtered) {
      if (utxo.txid) {
        const transactionDetails = await this.esploraRpc.getTxInfo(utxo.txid)
        const voutEntry = transactionDetails.vout.find(
          (v) => v.scriptpubkey_address === address
        )

        formattedUtxos.push({
          tx_hash_big_endian: utxo.txid,
          tx_output_n: utxo.vout,
          value: utxo.value,
          confirmations: utxo.status.confirmed ? 3 : 0,
          script: voutEntry.scriptpubkey,
          tx_index: 0,
        })
      }
    }

    return { unspent_outputs: formattedUtxos }
  }

  /**
   * Retrieves the transaction history for a given address and processes the transactions.
   * @param {Object} param0 - An object containing the address property.
   * @param {string} param0.address - The address for which to fetch transaction history.
   * @returns {Promise<any[]>} A promise that resolves to an array of processed transaction details.
   * @throws {Error} Throws an error if transaction history retrieval fails.
   */
  async getTxHistory({ addresses }: { addresses: string[] }) {
    try {
      if (addresses.length > 2) {
        throw new Error('Only accepts a max of 2 addresses')
      }
      const utxoPromises = addresses.map((address: string, index: number) =>
        this.esploraRpc._call('esplora_address::txs', [address])
      )
      const currentBlock = await this.esploraRpc._call(
        'esplora_blocks:tip:height',
        []
      )
      const resolvedUtxoPromises = await Promise.all(utxoPromises)
      const combinedHistory = resolvedUtxoPromises.flat()
      const removedDuplicatesArray = new Map(
        combinedHistory.map((item) => [item.txid, item])
      )
      const finalCombinedHistory = Array.from(removedDuplicatesArray.values())
      const processedTxns = finalCombinedHistory.map((tx) => {
        const { txid, vout, size, vin, status, fee } = tx
        const blockDelta = currentBlock - status.block_height + 1
        const confirmations = blockDelta > 0 ? blockDelta : 0
        const inputAddress = vin.find(
          ({ prevout }) =>
            prevout.scriptpubkey_address === addresses[0] ||
            prevout.scriptpubkey_address === addresses[1]
        )

        let vinSum: number = 0
        let voutSum: number = 0

        for (let input of vin) {
          if (addresses.includes(input.prevout.scriptpubkey_address)) {
            vinSum += input.prevout.value
          }
        }
        for (let output of vout) {
          if (addresses.includes(output.scriptpubkey_address)) {
            voutSum += output.value
          }
        }

        const txDetails = {}
        txDetails['txId'] = txid
        txDetails['confirmations'] = confirmations
        txDetails['type'] = inputAddress ? 'sent' : 'received'
        txDetails['blockTime'] = status.block_time
        txDetails['blockHeight'] = status.block_height
        txDetails['fee'] = fee
        txDetails['feeRate'] = Math.floor(fee / size)
        txDetails['vinSum'] = vinSum
        txDetails['voutSum'] = voutSum
        txDetails['amount'] = inputAddress ? vinSum - voutSum - fee : voutSum
        txDetails['symbol'] = 'BTC'

        return txDetails
      })

      return processedTxns
    } catch (error) {
      console.log(error)
      throw new Error('Error fetching txn history')
    }
  }

  async getTaprootTxHistory({
    taprootAddress,
    totalTxs = 20,
  }: {
    taprootAddress: string
    totalTxs?: number
  }) {
    const addressType = getAddressType(taprootAddress)

    if (addressType === 1) {
      return await this.apiClient.getTaprootTxHistory(taprootAddress, totalTxs)
    } else {
      throw new Error('Invalid address type')
    }
  }

  /**
   * Retrieves a list of inscriptions for a given address.
   * @param {Object} param0 - An object containing the address property.
   * @param {string} param0.address - The address to query for inscriptions.
   * @returns {Promise<Array<any>>} A promise that resolves to an array of inscription details.
   */
  async getInscriptions({ address }: { address: string }) {
    const collectibles = []
    const brc20 = []
    const runes = []

    const allRunes: any[] = await this.apiClient.getRuneOutpoints({ address })

    const allOrdinals: any[] = (
      await this.apiClient.getAllInscriptionsByAddress(address)
    ).data

    const allCollectibles: any[] = allOrdinals?.filter((ordinal: any) =>
      ordinal.mime_type.includes('image')
    )

    const allBrc20s: any[] = allOrdinals?.filter((ordinal: any) =>
      ordinal.mime_type.includes('text/plain')
    )

    if (!allBrc20s) {
      throw new Error('Error fetching brc20s')
    }

    if (!allCollectibles) {
      throw new Error('Error fetching collectibles')
    }

    for (const artifact of allCollectibles) {
      const { inscription_id, inscription_number, satpoint } = artifact
      const content = await this.ordRpc.getInscriptionContent(inscription_id)

      const detail = {
        id: inscription_id,
        address: artifact.owner_wallet_addr,
        content: content,
        location: satpoint,
      }

      collectibles.push({
        id: inscription_id,
        inscription_number,
        detail,
      })
    }

    for (const artifact of allBrc20s) {
      const { inscription_id, inscription_number, satpoint } = artifact
      const content = await this.ordRpc.getInscriptionContent(inscription_id)
      const decodedContent = atob(content)

      if (isValidJSON(decodedContent) && JSON.parse(decodedContent)) {
        const detail = {
          id: inscription_id,
          address: artifact.owner_wallet_addr,
          content: content,
          location: satpoint,
        }

        brc20.push({
          id: inscription_id,
          inscription_number,
          detail,
        })
      }
    }

    for (const artifact of allRunes) {
      const { outpoint_id, rune_id, amount } = artifact
      const { entry } = await this.ordRpc.getRuneById(rune_id)
      const detail = {
        runeId: rune_id,
        outpoint_id: outpoint_id,
        name: entry?.spaced_rune,
        symbol: entry?.symbol,
        divisibility: entry?.divisibility,
        amount: amount,
        mints: entry?.mints,
        burned: entry?.burned,
        terms: entry?.terms,
      }
      runes.push({
        txId: outpoint_id.split(':')[0],
        outputIndex: outpoint_id.split(':')[1],
        detail,
      })
    }
    return { collectibles, brc20, runes }
  }

  /**
   * Retrieves UTXO artifacts for a given address.
   * @param {Object} param0 - An object containing the address property.
   * @param {string} param0.address - The address to query for UTXO artifacts.
   * @returns A promise that resolves to the UTXO artifacts.
   */
  async getUtxosArtifacts({ address }) {
    const { unspent_outputs } = await this.getUtxos(address, true)
    const inscriptions = await this.getInscriptions({
      address,
    })

    const utxoArtifacts = await transactions.getMetaUtxos(
      address,
      unspent_outputs,
      inscriptions
    )

    return utxoArtifacts as Array<{
      txId: string
      outputIndex: number
      satoshis: number
      scriptPk: string
      confirmations: number
      addressType: number
      address: string
      inscriptions: Array<{
        brc20?: {
          id: string
          address: string
          content: string
          location: string
        }
        runes?: {
          id: string
          address: string
          content: string
          location: string
        }
        collectible?: {
          id: string
          address: string
          content: string
          location: string
        }
      }>
    }>
  }

  async getSpendableUtxos(address: string) {
    const addressType = getAddressType(address)
    const utxosResponse: any[] = await this.esploraRpc.getAddressUtxo(address)
    const formattedUtxos: Utxo[] = []
    let filtered = utxosResponse

    for (const utxo of filtered) {
      const hasInscription = await this.ordRpc.getTxOutput(
        utxo.txid + ':' + utxo.vout
      )
      let hasRune: any = false
      if (this.currentNetwork != 'regtest') {
        hasRune = await this.apiClient.getOutputRune({
          output: utxo.txid + ':' + utxo.vout,
        })
      }
      if (
        hasInscription.inscriptions.length === 0 &&
        hasInscription.runes.length === 0 &&
        hasInscription.value !== 546 &&
        !hasRune?.output
      ) {
        const transactionDetails = await this.esploraRpc.getTxInfo(utxo.txid)
        const voutEntry = transactionDetails.vout.find(
          (v) => v.scriptpubkey_address === address
        )
        if (utxo.status.confirmed) {
          formattedUtxos.push({
            txId: utxo.txid,
            outputIndex: utxo.vout,
            satoshis: utxo.value,
            confirmations: utxo.status.confirmed ? 3 : 0,
            scriptPk: voutEntry.scriptpubkey,
            address: address,
            addressType: addressType,
            inscriptions: [],
          })
        }
      }
    }
    if (formattedUtxos.length === 0) {
      return undefined
    }
    const sortedUtxos = formattedUtxos.sort((a, b) => b.satoshis - a.satoshis)

    return sortedUtxos
  }

  /**
   * Creates a Partially Signed Bitcoin Transaction (PSBT) to send regular satoshis, signs and broadcasts it.
   * @param {Object} params - The parameters for creating the PSBT.
   * @param {string} params.to - The receiving address.
   * @param {string} params.from - The sending address.
   * @param {string} params.amount - The amount to send.
   * @param {number} params.feeRate - The transaction fee rate.
   * @param {any} params.signer - The bound signer method to sign the transaction.
   * @param {string} params.publicKey - The public key associated with the transaction.
   * @returns {Promise<Object>} A promise that resolves to an object containing transaction ID and other response data from the API client.
   */
  async sendBtc({
    toAddress,
    feeRate,
    amount,
    altSpendPubKey,
    spendAddress,
    spendPubKey,
    altSpendAddress,
    signer,
  }: {
    toAddress: string
    feeRate?: number
    amount: number
    altSpendPubKey?: string
    spendAddress: string
    spendPubKey: string
    altSpendAddress?: string
    signer: Signer
  }) {
    try {
      const addressType = getAddressType(toAddress)
      if (addressTypeMap[addressType] === 'p2pkh') {
        throw new Error('Sending bitcoin to legacy address is not supported')
      }
      if (addressTypeMap[addressType] === 'p2sh') {
        throw new Error(
          'Sending bitcoin to a nested-segwit address is not supported'
        )
      }
      let spendUtxos: Utxo[] | undefined
      let altSpendUtxos: Utxo[] | undefined

      spendUtxos = await this.getSpendableUtxos(spendAddress)

<<<<<<< HEAD
    if (!spendUtxos && altSpendAddress) {
      altSpendUtxos = await this.getSpendableUtxos(altSpendAddress)
      if (!altSpendUtxos) {
        throw new Error('No utxos to spend available')
      }
    }
=======
      if (!spendUtxos && altSpendAddress) {
        altSpendUtxos = await this.getSpendableUtxos(altSpendAddress)
        if (!altSpendUtxos) {
          throw new Error('No utxos to spend available')
        }
      }
>>>>>>> a2095d7e

      if (!feeRate) {
        feeRate = (await this.esploraRpc.getFeeEstimates())['1']
      }

      const { rawPsbt } = await this.createBtcTx({
        toAddress,
        spendPubKey,
        feeRate,
        amount,
        network: this.network,
        spendUtxos,
        spendAddress,
        altSpendPubKey,
        altSpendUtxos,
      })
      const { signedPsbt: segwitSigned } = await signer.signAllSegwitInputs({
        rawPsbt: rawPsbt,
        finalize: true,
      })

<<<<<<< HEAD
    const { raw } = await signer.signAllTaprootInputs({
      rawPsbt: segwitSigned,
      finalize: true,
    })
    const vsize = (
      await this.sandshrewBtcClient.bitcoindRpc.decodeRawTransaction(
        raw.extractTransaction().toHex()
      )
    ).vsize

    const fee = vsize * feeRate
=======
      const { raw } = await signer.signAllTaprootInputs({
        rawPsbt: segwitSigned,
        finalize: true,
      })

      const fee = Math.ceil(raw.extractTransaction().weight() / 4) * feeRate
>>>>>>> a2095d7e

      const { rawPsbt: finalRawPsbt } = await this.createBtcTx({
        toAddress,
        spendPubKey,
        feeRate,
        amount,
        network: this.network,
        spendUtxos,
        spendAddress,
        altSpendPubKey,
        altSpendUtxos,
        fee,
      })

      const { signedPsbt: segwitSigned1 } = await signer.signAllSegwitInputs({
        rawPsbt: finalRawPsbt,
        finalize: true,
      })

      const { signedPsbt: taprootSigned1 } = await signer.signAllTaprootInputs({
        rawPsbt: segwitSigned1,
        finalize: true,
      })

      return this.pushPsbt({ psbtBase64: taprootSigned1 })
    } catch (error) {
      throw new OylTransactionError(error)
    }
  }

  async createBtcTx({
    toAddress,
    spendPubKey,
    feeRate,
    amount,
    network,
    spendUtxos,
    spendAddress,
    altSpendPubKey,
    altSpendUtxos,
    fee,
  }: {
    toAddress: string
    spendPubKey: string
    feeRate: number
    amount: number
    network: bitcoin.Network
    spendUtxos: Utxo[]
    spendAddress: string
    altSpendPubKey?: string
    altSpendUtxos?: Utxo[]
    fee?: number
  }) {
    const psbt = new bitcoin.Psbt({ network: network })

    const addressType = getAddressType(toAddress)
    if (addressTypeMap[addressType] === 'p2pkh') {
      throw new Error('Sending bitcoin to legacy address is not supported')
    }
    if (addressTypeMap[addressType] === 'p2sh') {
      throw new Error(
        'Sending bitcoin to a nested-segwit address is not supported'
      )
    }

    let { psbt: updatedPsbt, fee: estimateFee } = await addBtcUtxo({
      spendUtxos,
      psbt: psbt,
      toAddress,
      amount: amount,
      feeRate,
      network,
      spendAddress,
      spendPubKey,
      altSpendPubKey,
      altSpendUtxos,
      fee,
    })

    return {
      rawPsbt: updatedPsbt.toBase64(),
      fee: estimateFee,
    }
  }

  /**
   * Retrieves information about a SegWit address.
   * @param {Object} params - The parameters containing the address information.
   * @param {string} params.address - The SegWit address to validate and get information for.
   * @returns {Promise<Object>} A promise that resolves to an object containing validity status and summary of the address.
   */
  async getSegwitAddressInfo({ address }) {
    const isValid = transactions.validateSegwitAddress({
      address,
      type: 'segwit',
    })
    if (!isValid) {
      return { isValid, summary: null }
    }
    const summary = await this.getAddressSummary({
      address,
    })
    return { isValid, summary }
  }

  /**
   * Retrieves information about a Taproot address.
   * @param {Object} params - The parameters containing the address information.
   * @param {string} params.address - The Taproot address to validate and get information for.
   * @returns {Promise<Object>} A promise that resolves to an object containing validity status and summary of the address.
   */
  async getTaprootAddressInfo({ address }) {
    const isValid = transactions.validateTaprootAddress({
      address,
      type: 'taproot',
    })
    if (!isValid) {
      return { isValid, summary: null }
    }
    const summary = await this.getAddressSummary({
      address,
      includeInscriptions: false,
    })
    return { isValid, summary }
  }

  /**
   * Fetches offers associated with a specific BRC20 ticker.
   * @param {Object} params - The parameters containing the ticker information.
   * @param {string} params.ticker - The ticker symbol to retrieve offers for.
   * @returns {Promise<any>} A promise that resolves to an array of offers.
   */
  async getBrcOffers({ ticker }) {
    const offers = await this.apiClient.getOkxTickerOffers({ ticker: ticker })
    return offers
  }

  /**
   * Fetches aggregated offers associated with a specific BRC20 ticker.
   * @param {Object} params - The parameters containing the ticker information.
   * @param {string} params.ticker - The ticker symbol to retrieve offers for.
   * @param {}
   * @returns {Promise<any>} A promise that resolves to an array of offers.
   */
  async getAggregatedBrcOffers({
    ticker,
    limitOrderAmount,
  }: {
    ticker: string
    limitOrderAmount: number
  }) {
    const offers = await this.apiClient.getAggregatedOffers({
      ticker,
      limitOrderAmount,
    })
    return offers
  }

  /**
   * Lists BRC20 tokens associated with an address.
   * @param {Object} params - The parameters containing the address information.
   * @param {string} params.address - The address to list BRC20 tokens for.
   * @returns {Promise<any>} A promise that resolves to an array of BRC20 tokens.
   */
  async listBrc20s({ address }: { address: string }) {
    const tokens = await this.apiClient.getBrc20sByAddress(address)
    for (let i = 0; i < tokens.data.length; i++) {
      const details = await this.apiClient.getBrc20TokenDetails(
        tokens.data[i].ticker
      )
      tokens.data[i]['details'] = details.data
    }
    return tokens
  }

  /**
   * Lists inscribed collectibles associated with an address.
   * @param {Object} params - The parameters containing the address information.
   * @param {string} params.address - The address to list collectibles for.
   * @returns {Promise<any>} A promise that resolves to an array of collectibles.
   */
  async listCollectibles({ address }: { address: string }) {
    return await this.apiClient.getCollectiblesByAddress(address)
  }

  /**
   * Retrieves a specific inscribed collectible by its ID.
   * @param {string} inscriptionId - The ID of the collectible to retrieve.
   * @returns {Promise<any>} A promise that resolves to the collectible data.
   */
  async getCollectibleById(inscriptionId: string) {
    const data = await this.ordRpc.getInscriptionById(inscriptionId)
    return data as {
      address: string
      children: any[]
      content_length: number
      content_type: string
      genesis_fee: number
      genesis_height: number
      inscription_id: string
      inscription_number: number
      next: string
      output_value: number
      parent: any
      previous: string
      rune: any
      sat: number
      satpoint: string
      timestamp: number
    }
  }

  async signPsbt({
    psbtHex,
    publicKey,
    address,
    signer,
  }: {
    psbtHex: string
    publicKey: string
    address: string
    signer: HdKeyring['signTransaction']
  }) {
    const addressType = getAddressType(address)

    const tx = new OGPSBTTransaction(
      signer,
      address,
      publicKey,
      addressType,
      this.network
    )

    const psbt = bitcoin.Psbt.fromHex(psbtHex, { network: this.network })

    const signedPsbt = await tx.signPsbt(psbt)

    return {
      psbtHex: signedPsbt.toHex(),
    }
  }

  async pushPsbt({
    psbtHex,
    psbtBase64,
  }: {
    psbtHex?: string
    psbtBase64?: string
  }) {
    if (!psbtHex && !psbtBase64) {
      throw new Error('Please supply psbt in either base64 or hex format')
    }
    if (psbtHex && psbtBase64) {
      throw new Error('Please select one format of psbt to broadcast')
    }
    let psbt: bitcoin.Psbt
    if (psbtHex) {
      psbt = bitcoin.Psbt.fromHex(psbtHex, { network: this.network })
    }

    if (psbtBase64) {
      psbt = bitcoin.Psbt.fromBase64(psbtBase64, { network: this.network })
    }
    let extractedTx: bitcoin.Transaction
    try {
      extractedTx = psbt.extractTransaction()
    } catch (error) {
      throw new Error('Transaction could not be extracted do to invalid Psbt.')
    }
    const txId = extractedTx.getId()
    const rawTx = extractedTx.toHex()

    const [result] =
      await this.sandshrewBtcClient.bitcoindRpc.testMemPoolAccept([rawTx])

    if (!result.allowed) {
      throw new Error(result['reject-reason'])
    }
    await this.sandshrewBtcClient.bitcoindRpc.sendRawTransaction(rawTx)

    await waitForTransaction({
      txId,
      sandshrewBtcClient: this.sandshrewBtcClient,
    })

    const txInMemPool =
      await this.sandshrewBtcClient.bitcoindRpc.getMemPoolEntry(txId)
    const fee = txInMemPool.fees['base'] * 10 ** 8

    return {
      txId,
      rawTx,
      size: txInMemPool.vsize,
      weight: txInMemPool.weight,
      fee: fee,
      satsPerVByte: (fee / (txInMemPool.weight / 4)).toFixed(2),
    }
  }

  async finalizePsbtBase64(psbtBase64) {
    try {
      const { hex: finalizedPsbtHex } = await this.sandshrewBtcClient._call(
        'btc_finalizepsbt',
        [`${psbtBase64}`]
      )

      return finalizedPsbtHex
    } catch (e) {
      console.log(e)
      throw new Error(e)
    }
  }
  async sendPsbt(txData: string, isDry?: boolean) {
    try {
      if (isDry) {
        const response = await this.sandshrewBtcClient._call(
          'btc_testmempoolaccept',
          [`${txData}`]
        )
        console.log({ response })
      } else {
        const { hex: txHex } = await this.sandshrewBtcClient._call(
          'btc_sendrawtransaction',
          [`${txData}`]
        )

        return {
          sentPsbt: txHex,
          sentPsbtBase64: Buffer.from(txHex, 'hex').toString('base64'),
        }
      }
    } catch (e) {
      console.log(e)
      throw new Error(e)
    }
  }

  async createSegwitSigner({
    mnemonic,
    segwitAddress,
    hdPathWithIndex,
  }: {
    mnemonic: string
    segwitAddress: string
    hdPathWithIndex: string
  }) {
    const segwitAddressType = transactions.getAddressType(segwitAddress)

    if (segwitAddressType == null) {
      throw Error('Unrecognized Address Type')
    }
    const segwitPayload = await this.fromPhrase({
      mnemonic: mnemonic.trim(),
      hdPath: hdPathWithIndex,
      addrType: segwitAddressType,
    })

    const segwitKeyring = segwitPayload.keyring.keyring
    const segwitSigner = segwitKeyring.signTransaction.bind(segwitKeyring)
    return segwitSigner
  }

  async createTaprootSigner({
    mnemonic,
    taprootAddress,
    hdPathWithIndex = customPaths['oyl']['taprootPath'],
  }: {
    mnemonic: string
    taprootAddress: string
    hdPathWithIndex?: string
  }) {
    const addressType = transactions.getAddressType(taprootAddress)
    if (addressType == null) {
      throw Error('Unrecognized Address Type')
    }

    const tapPayload = await this.fromPhrase({
      mnemonic: mnemonic.trim(),
      hdPath: hdPathWithIndex,
      addrType: addressType,
    })

    const tapKeyring = tapPayload.keyring.keyring

    const taprootSigner = tapKeyring.signTransaction.bind(tapKeyring)
    return taprootSigner
  }

  async createSigner({
    mnemonic,
    fromAddress,
    hdPathWithIndex,
  }: {
    mnemonic: string
    fromAddress: string
    hdPathWithIndex: string
  }) {
    const addressType = transactions.getAddressType(fromAddress)
    if (addressType == null) {
      throw Error('Unrecognized Address Type')
    }

    const tapPayload = await this.fromPhrase({
      mnemonic: mnemonic.trim(),
      hdPath: hdPathWithIndex,
      addrType: addressType,
    })

    const tapKeyring = tapPayload.keyring.keyring

    const taprootSigner = tapKeyring.signTransaction.bind(tapKeyring)
    return taprootSigner
  }

  async getRuneBalance({ address }: { address: string }) {
    await this.apiClient.getRuneBalance({
      address,
    })
  }

  async getRuneOutpoints({ address }: { address: string }) {
    await this.apiClient.getRuneOutpoints({
      address,
    })
  }

  async inscriptionCommitTx({
    content,
    spendAddress,
    spendPubKey,
    signer,
    altSpendPubKey,
    altSpendAddress,
    feeRate,
    fee = 0,
  }: {
    spendPubKey: string
    altSpendPubKey?: string
    spendAddress?: string
    altSpendAddress?: string
    signer: Signer
    feeRate?: number
    content: string
    fee?: number
  }) {
    const commitTxSize = calculateTaprootTxSize(1, 0, 2)
    const feeForCommit =
      commitTxSize * feeRate < 250 ? 250 : commitTxSize * feeRate

    const revealTxSize = calculateTaprootTxSize(1, 0, 2)
    const feeForReveal =
      revealTxSize * feeRate < 250 ? 250 : revealTxSize * feeRate

    const baseEstimate =
      Number(feeForCommit) + Number(feeForReveal) + inscriptionSats
    let amountNeededForInscribe =
      fee !== 0 ? fee + Number(feeForReveal) + inscriptionSats : baseEstimate

    const utxosUsedForFees: string[] = []

    let usingAlt = false

    let spendUtxos: Utxo[] | undefined
    let altSpendUtxos: Utxo[] | undefined

    spendUtxos = await this.getSpendableUtxos(spendAddress)
    if (!spendUtxos && altSpendAddress) {
      altSpendUtxos = await this.getSpendableUtxos(altSpendAddress)
      if (!altSpendUtxos) {
        throw new Error('No utxos to spend available')
      }
    }

    const psbt = new bitcoin.Psbt({ network: this.network })

    const script = createInscriptionScript(
      toXOnly(tweakSigner(signer.taprootKeyPair).publicKey),
      content
    )

    const outputScript = bitcoin.script.compile(script)

    const inscriberInfo = bitcoin.payments.p2tr({
      internalPubkey: toXOnly(tweakSigner(signer.taprootKeyPair).publicKey),
      scriptTree: { output: outputScript },
      network: this.network,
    })

    psbt.addOutput({
      value: Number(feeForReveal) + inscriptionSats,
      address: inscriberInfo.address,
    })

    let utxosToPayFee = findUtxosToCoverAmount(
      spendUtxos,
      amountNeededForInscribe
    )

    if (utxosToPayFee?.selectedUtxos.length > 1) {
      const txSize = calculateTaprootTxSize(
        utxosToPayFee.selectedUtxos.length,
        0,
        2
      )
      amountNeededForInscribe = fee
        ? fee + Number(feeForReveal) + inscriptionSats
        : Number(txSize * feeRate < 250 ? 250 : txSize * feeRate) +
          Number(feeForReveal) +
          inscriptionSats
      utxosToPayFee = findUtxosToCoverAmount(
        spendUtxos,
        amountNeededForInscribe
      )
    }

    if (!utxosToPayFee) {
      utxosToPayFee = findUtxosToCoverAmount(
        altSpendUtxos,
        amountNeededForInscribe
      )

      if (utxosToPayFee?.selectedUtxos.length > 1) {
        const txSize = calculateTaprootTxSize(
          utxosToPayFee.selectedUtxos.length,
          0,
          2
        )
        amountNeededForInscribe = fee
          ? fee + Number(feeForReveal) + inscriptionSats
          : Number(txSize * feeRate < 250 ? 250 : txSize * feeRate) +
            Number(feeForReveal) +
            inscriptionSats
        utxosToPayFee = findUtxosToCoverAmount(
          altSpendUtxos,
          amountNeededForInscribe
        )

        usingAlt = true
      }
    }

    if (!utxosToPayFee) {
      throw new Error('Insufficient Balance')
    }

    const feeAmountGathered = calculateAmountGatheredUtxo(
      utxosToPayFee.selectedUtxos
    )

    const changeAmount =
      feeAmountGathered - (fee + inscriptionSats + Number(feeForReveal))

    for (let i = 0; i < utxosToPayFee.selectedUtxos.length; i++) {
      utxosUsedForFees.push(utxosToPayFee.selectedUtxos[i].txId)
      psbt.addInput({
        hash: utxosToPayFee.selectedUtxos[i].txId,
        index: utxosToPayFee.selectedUtxos[i].outputIndex,
        witnessUtxo: {
          value: utxosToPayFee.selectedUtxos[i].satoshis,
          script: Buffer.from(utxosToPayFee.selectedUtxos[i].scriptPk, 'hex'),
        },
      })
    }
    psbt.addOutput({
      address: spendAddress,
      value: changeAmount,
    })

    const formattedPsbt: bitcoin.Psbt = await formatInputsToSign({
      _psbt: psbt,
      senderPublicKey: usingAlt ? altSpendPubKey : spendPubKey,
      network: this.network,
    })

    return {
      commitPsbt: formattedPsbt.toBase64(),
      utxosUsedForFees: utxosUsedForFees,
      script: outputScript,
    }
  }

  async inscriptionRevealTx({
    receiverAddress,
    script,
    signer,
    commitTxId,
    fee = 0,
    feeRate,
  }: {
    receiverAddress: string
    signer: Signer
    script: Buffer
    commitTxId: string
    fee?: number
    feeRate: number
  }) {
    const revealTxSize = calculateTaprootTxSize(1, 0, 2)
    const revealTxBaseFee =
      revealTxSize * feeRate < 250 ? 250 : revealTxSize * feeRate
    const revealTxFinalFee = Number(revealTxBaseFee) - fee
    const commitTxOutput = await getOutputValueByVOutIndex({
      txId: commitTxId,
      vOut: 0,
      esploraRpc: this.esploraRpc,
    })

    if (!commitTxOutput) {
      throw new Error('ERROR GETTING FIRST INPUT VALUE')
    }

    const psbt = new bitcoin.Psbt({ network: this.network })

    const p2pk_redeem = { output: script }

    const { output, witness } = bitcoin.payments.p2tr({
      internalPubkey: toXOnly(tweakSigner(signer.taprootKeyPair).publicKey),
      scriptTree: p2pk_redeem,
      redeem: p2pk_redeem,
      network: this.network,
    })

    psbt.addInput({
      hash: commitTxId,
      index: 0,
      witnessUtxo: {
        value: commitTxOutput.value,
        script: output,
      },
      tapLeafScript: [
        {
          leafVersion: LEAF_VERSION_TAPSCRIPT,
          script: p2pk_redeem.output,
          controlBlock: witness![witness!.length - 1],
        },
      ],
    })

    psbt.addOutput({
      value: inscriptionSats,
      address: receiverAddress,
    })
    if (revealTxFinalFee > 546) {
      psbt.addOutput({
        value: revealTxFinalFee,
        address: receiverAddress,
      })
    }

    psbt.signInput(0, tweakSigner(signer.taprootKeyPair))
    psbt.finalizeInput(0)

    return {
      revealPsbt: psbt.toBase64(),
      revealRaw: psbt,
    }
  }

  async sendBRC20({
    fromAddress,
    fromPubKey,
    toAddress,
    spendPubKey,
    feeRate,
    altSpendPubKey,
    spendAddress,
    altSpendAddress,
    signer,
    token,
    amount,
  }: {
    fromAddress: string
    fromPubKey: string
    toAddress: string
    spendPubKey: string
    altSpendPubKey?: string
    spendAddress?: string
    altSpendAddress?: string
    signer: Signer
    feeRate: number
    token?: string
    amount?: number
  }) {
    let successTxIds = []

    try {
      const content = `{"p":"brc-20","op":"transfer","tick":"${token}","amt":"${amount}"}`

      const { commitPsbt, utxosUsedForFees, script } =
        await this.inscriptionCommitTx({
          content,
          spendAddress,
          spendPubKey,
          signer,
          altSpendPubKey,
          altSpendAddress,
          feeRate,
        })

      const { signedPsbt: segwitSigned } = await signer.signAllSegwitInputs({
        rawPsbt: commitPsbt,
        finalize: true,
      })

      const { raw } = await signer.signAllTaprootInputs({
        rawPsbt: segwitSigned,
        finalize: true,
      })

      const commitFee =
        Math.ceil(raw.extractTransaction().weight() / 4) * feeRate

      const { commitPsbt: finalCommitPsbt } = await this.inscriptionCommitTx({
        content,
        spendAddress,
        spendPubKey,
        signer,
        altSpendPubKey,
        altSpendAddress,
        feeRate,
        fee: commitFee,
      })

      const { signedPsbt: segwitSigned1 } = await signer.signAllSegwitInputs({
        rawPsbt: finalCommitPsbt,
        finalize: true,
      })

      const { signedPsbt: taprootSigned1 } = await signer.signAllTaprootInputs({
        rawPsbt: segwitSigned1,
        finalize: true,
      })

      const { txId: commitTxId } = await this.pushPsbt({
        psbtBase64: taprootSigned1,
      })

      successTxIds.push(commitTxId)

      await waitForTransaction({
        txId: commitTxId,
        sandshrewBtcClient: this.sandshrewBtcClient,
      })

      const { revealRaw } = await this.inscriptionRevealTx({
        receiverAddress: fromAddress,
        signer,
        script,
        commitTxId: commitTxId,
        feeRate,
      })
      const revealFee =
        Math.ceil(revealRaw.extractTransaction().weight() / 4) * feeRate

      const { revealPsbt } = await this.inscriptionRevealTx({
        receiverAddress: fromAddress,
        signer,
        script,
        commitTxId: commitTxId,
        fee: revealFee,
        feeRate,
      })

      const { signedPsbt: taprootRevealSigned } =
        await signer.signAllTaprootInputs({
          rawPsbt: revealPsbt,
          finalize: true,
        })

      const { txId: revealTxId } = await this.pushPsbt({
        psbtBase64: taprootRevealSigned,
      })

      if (!revealTxId) {
        throw new Error('Unable to reveal inscription.')
      }

      successTxIds.push(revealTxId)

      await waitForTransaction({
        txId: revealTxId,
        sandshrewBtcClient: this.sandshrewBtcClient,
      })

      await delay(3000)

      const { sentPsbt: sentRawPsbt } = await this.inscriptionSendTx({
        toAddress,
        fromPubKey,
        spendPubKey,
        spendAddress,
        altSpendAddress,
        altSpendPubKey,
        feeRate,
        utxoId: revealTxId,
        utxosUsedForFees: utxosUsedForFees,
      })

      const { signedPsbt: segwitSendSignedPsbt } =
        await signer.signAllSegwitInputs({
          rawPsbt: sentRawPsbt,
          finalize: true,
        })

      const { raw: rawSend } = await signer.signAllTaprootInputs({
        rawPsbt: segwitSendSignedPsbt,
        finalize: true,
      })

      const sendFee =
        Math.ceil(rawSend.extractTransaction().weight() / 4) * feeRate

      const { sentPsbt: sentRawPsbt1 } = await this.inscriptionSendTx({
        toAddress,
        fromPubKey,
        spendPubKey,
        spendAddress,
        altSpendAddress,
        altSpendPubKey,
        feeRate,
        utxoId: revealTxId,
        utxosUsedForFees: utxosUsedForFees,
        fee: sendFee,
      })

      const { signedPsbt: segwitSendSignedPsbt1 } =
        await signer.signAllSegwitInputs({
          rawPsbt: sentRawPsbt1,
          finalize: true,
        })

      const { signedPsbt: taprootSendSignedPsbt1 } =
        await signer.signAllTaprootInputs({
          rawPsbt: segwitSendSignedPsbt1,
          finalize: true,
        })

      const { txId: sentPsbtTxId } = await this.pushPsbt({
        psbtBase64: taprootSendSignedPsbt1,
      })

      return {
        txId: sentPsbtTxId,
        rawTxn: taprootSendSignedPsbt1,
        sendBrc20Txids: [...successTxIds, sentPsbtTxId],
      }
    } catch (err) {
      throw new OylTransactionError(err, successTxIds)
    }
  }

  async inscriptionSendTx({
    toAddress,
    fromPubKey,
    spendPubKey,
    spendAddress,
    altSpendAddress,
    altSpendPubKey,
    feeRate,
    utxoId,
    utxosUsedForFees,
    fee = 0,
  }: {
    toAddress: string
    fromPubKey: string
    altSpendAddress: string
    altSpendPubKey: string
    spendAddress: string
    spendPubKey: string
    feeRate?: number
    utxoId: string
    utxosUsedForFees: string[]
    fee?: number
  }) {
    if (!feeRate) {
      feeRate = (await this.esploraRpc.getFeeEstimates())['1']
    }

    const txSize = calculateTaprootTxSize(2, 0, 2)
    const sendTxFee = txSize * feeRate < 250 ? 250 : txSize * feeRate
    let finalFee = fee ? fee : sendTxFee

    let usingAlt = false

    let spendUtxos: Utxo[] | undefined
    let altSpendUtxos: Utxo[] | undefined

    spendUtxos = await this.getSpendableUtxos(spendAddress)

    if (!spendUtxos && altSpendAddress) {
      altSpendUtxos = await this.getSpendableUtxos(altSpendAddress)
      if (!altSpendUtxos) {
        throw new Error('No utxos to spend available')
      }
    }

    const utxoInfo = await this.esploraRpc.getTxInfo(utxoId)

    const psbt = new bitcoin.Psbt({ network: this.network })
    psbt.addInput({
      hash: utxoId,
      index: 0,
      witnessUtxo: {
        script: Buffer.from(utxoInfo.vout[0].scriptpubkey, 'hex'),
        value: 546,
      },
    })

    psbt.addOutput({
      address: toAddress,
      value: 546,
    })

    let availableUtxos = spendUtxos.filter(
      (utxo: any) => !utxosUsedForFees.includes(utxo.txId)
    )

    let utxosToPayFee = findUtxosToCoverAmount(availableUtxos, finalFee)

    if (utxosToPayFee?.selectedUtxos.length > 1) {
      const txSize = calculateTaprootTxSize(
        utxosToPayFee.selectedUtxos.length,
        0,
        2
      )
      const sendTxFee = txSize * feeRate < 250 ? 250 : txSize * feeRate
      const finalFee = sendTxFee - fee
      utxosToPayFee = findUtxosToCoverAmount(availableUtxos, finalFee)
    }

    if (!utxosToPayFee && altSpendUtxos) {
      let availableUtxos = altSpendUtxos.filter(
        (utxo: any) => !utxosUsedForFees.includes(utxo.txId)
      )
      utxosToPayFee = findUtxosToCoverAmount(availableUtxos, finalFee)
      if (utxosToPayFee?.selectedUtxos.length > 1) {
        const txSize = calculateTaprootTxSize(
          utxosToPayFee.selectedUtxos.length,
          0,
          2
        )
        const sendTxFee = txSize * feeRate < 250 ? 250 : txSize * feeRate
        const finalFee = sendTxFee - fee
        utxosToPayFee = findUtxosToCoverAmount(availableUtxos, finalFee)
      }

      usingAlt = true
    }

    if (!utxosToPayFee) {
      throw new Error('Insufficient Balance')
    }

    const amountGathered = calculateAmountGatheredUtxo(
      utxosToPayFee.selectedUtxos
    )

    const changeAmount = amountGathered - finalFee

    for (let i = 0; i < utxosToPayFee.selectedUtxos.length; i++) {
      psbt.addInput({
        hash: utxosToPayFee.selectedUtxos[i].txId,
        index: utxosToPayFee.selectedUtxos[i].outputIndex,
        witnessUtxo: {
          value: utxosToPayFee.selectedUtxos[i].satoshis,
          script: Buffer.from(utxosToPayFee.selectedUtxos[i].scriptPk, 'hex'),
        },
      })
    }

    psbt.addOutput({
      address: spendAddress,
      value: changeAmount,
    })

    const partiallyFormattedPsbtTx = await formatInputsToSign({
      _psbt: psbt,
      senderPublicKey: fromPubKey,
      network: this.network,
    })

    const formattedPsbt = await formatInputsToSign({
      _psbt: partiallyFormattedPsbtTx,
      senderPublicKey: usingAlt ? altSpendPubKey : spendPubKey,
      network: this.network,
    })

    return { sentPsbt: formattedPsbt.toBase64() }
  }

  async sendOrdCollectible({
    fromAddress,
    fromPubKey,
    toAddress,
    spendPubKey,
    feeRate,
    altSpendPubKey,
    spendAddress,
    altSpendAddress,
    signer,
    inscriptionId,
  }: {
    fromAddress: string
    fromPubKey: string
    toAddress: string
    spendPubKey: string
    feeRate?: number
    altSpendPubKey?: string
    spendAddress?: string
    altSpendAddress?: string
    signer: Signer
    inscriptionId: string
  }) {
    try {
      if (!feeRate) {
        feeRate = (await this.esploraRpc.getFeeEstimates())['1']
      }

      const { rawPsbt } = await this.createOrdCollectibleTx({
        inscriptionId,
        fromAddress,
        fromPubKey,
        spendPubKey,
        spendAddress,
        toAddress,
        altSpendAddress,
        altSpendPubKey,
        feeRate,
      })

      const { signedPsbt: segwitSigned } = await signer.signAllSegwitInputs({
        rawPsbt: rawPsbt,
        finalize: true,
      })

      const { raw } = await signer.signAllTaprootInputs({
        rawPsbt: segwitSigned,
        finalize: true,
      })

      const fee = Math.ceil(raw.extractTransaction().virtualSize()) * feeRate
      const { rawPsbt: finalRawPsbt } = await this.createOrdCollectibleTx({
        inscriptionId,
        fromAddress,
        fromPubKey,
        spendPubKey,
        spendAddress,
        toAddress,
        altSpendAddress,
        altSpendPubKey,
        feeRate,
        fee,
      })

      const { signedPsbt: segwitSigned1 } = await signer.signAllSegwitInputs({
        rawPsbt: finalRawPsbt,
        finalize: true,
      })

      const { signedPsbt: taprootSigned1 } = await signer.signAllTaprootInputs({
        rawPsbt: segwitSigned1,
        finalize: true,
      })

      return this.pushPsbt({ psbtBase64: taprootSigned1 })
    } catch (error) {
      throw new OylTransactionError(error)
    }
  }

  async createOrdCollectibleTx({
    inscriptionId,
    fromAddress,
    fromPubKey,
    spendPubKey,
    spendAddress,
    toAddress,
    altSpendAddress,
    altSpendPubKey,
    feeRate,
    fee,
  }: {
    fromAddress?: string
    fromPubKey: string
    toAddress: string
    spendPubKey: string
    feeRate?: number
    altSpendPubKey?: string
    spendAddress?: string
    altSpendAddress?: string
    inscriptionId: string
    fee?: number
  }) {
    const sendTxSize = calculateTaprootTxSize(1, 0, 2)
    const estimate = sendTxSize * feeRate < 250 ? 250 : sendTxSize * feeRate
    let newEstimate: number
    let usingAlt = false

    let spendUtxos: Utxo[] | undefined
    let altSpendUtxos: Utxo[] | undefined

    spendUtxos = await this.getSpendableUtxos(spendAddress)

    if (!spendUtxos && altSpendAddress) {
      altSpendUtxos = await this.getSpendableUtxos(altSpendAddress)
      if (!altSpendUtxos) {
        throw new Error('No utxos to spend available')
      }
    }

    const collectibleData = await this.getCollectibleById(inscriptionId)

    if (fromAddress && collectibleData.address !== fromAddress) {
      throw new Error('Inscription does not belong to fromAddress')
    }

    const inscriptionTxId = collectibleData.satpoint.split(':')[0]
    const inscriptionTxVOutIndex = collectibleData.satpoint.split(':')[1]
    const inscriptionUtxoDetails = await this.esploraRpc.getTxInfo(
      inscriptionTxId
    )
    const inscriptionUtxoData =
      inscriptionUtxoDetails.vout[inscriptionTxVOutIndex]

    const isSpentArray = await this.esploraRpc.getTxOutspends(inscriptionTxId)
    const isSpent = isSpentArray[inscriptionTxVOutIndex]

    if (isSpent.spent) {
      throw new Error('Inscription is missing')
    }

    let psbtTx = new bitcoin.Psbt({ network: this.network })
    const { unspent_outputs } = await this.getUtxos(fromAddress, true)
    const inscriptionTx = unspent_outputs.find(
      (utxo) =>
        inscriptionTxId === utxo.tx_hash_big_endian &&
        Number(inscriptionTxVOutIndex) === utxo.tx_output_n
    )

    psbtTx.addInput({
      hash: inscriptionTxId,
      index: parseInt(inscriptionTxVOutIndex),
      witnessUtxo: {
        script: Buffer.from(inscriptionTx.script, 'hex'),
        value: inscriptionUtxoData.value,
      },
    })

    psbtTx.addOutput({
      address: toAddress,
      value: inscriptionUtxoData.value,
    })

    let utxosToSend = findUtxosToCoverAmount(spendUtxos, fee ? fee : estimate)

    if (utxosToSend?.selectedUtxos.length > 1) {
      const newTxSize = calculateTaprootTxSize(
        utxosToSend.selectedUtxos.length,
        0,
        2
      )
      newEstimate = newTxSize * feeRate < 250 ? 250 : newTxSize * feeRate
      utxosToSend = findUtxosToCoverAmount(spendUtxos, fee ? fee : newEstimate)
    }

    if (!utxosToSend) {
      const txSize = calculateTaprootTxSize(1, 0, 2)
      const estimate = txSize * feeRate < 250 ? 250 : txSize * feeRate
      utxosToSend = findUtxosToCoverAmount(altSpendUtxos, fee ? fee : estimate)

      if (utxosToSend?.selectedUtxos.length > 1) {
        const newTxSize = calculateTaprootTxSize(
          utxosToSend.selectedUtxos.length,
          0,
          2
        )
        newEstimate = newTxSize * feeRate < 250 ? 250 : newTxSize * feeRate
        utxosToSend = findUtxosToCoverAmount(
          altSpendUtxos,
          fee ? fee : newEstimate
        )
      }
      usingAlt = true
    }

    if (!utxosToSend) {
      throw new Error('Insufficient Balance')
    }

    const amountGathered = calculateAmountGatheredUtxo(
      utxosToSend.selectedUtxos
    )

    for await (const utxo of utxosToSend.selectedUtxos) {
      psbtTx.addInput({
        hash: utxo.txId,
        index: utxo.outputIndex,
        witnessUtxo: {
          script: Buffer.from(utxo.scriptPk, 'hex'),
          value: utxo.satoshis,
        },
      })
    }

    const changeAmount = fee
      ? amountGathered - fee
      : amountGathered - (newEstimate ? newEstimate : estimate)

    psbtTx.addOutput({
      address: spendAddress,
      value: changeAmount,
    })

    const partiallyFormattedPsbtTx = await formatInputsToSign({
      _psbt: psbtTx,
      senderPublicKey: fromPubKey,
      network: this.network,
    })

    psbtTx = await formatInputsToSign({
      _psbt: partiallyFormattedPsbtTx,
      senderPublicKey: usingAlt ? altSpendPubKey : spendPubKey,
      network: this.network,
    })

    return { rawPsbt: psbtTx.toBase64() }
  }

  async sendBtcEstimate({
    feeRate,
    amount,
    altSpendPubKey,
    spendAddress,
    spendPubKey,
    altSpendAddress,
  }: {
    token?: string
    feeRate?: number
    amount: number
    altSpendPubKey?: string
    spendAddress: string
    spendPubKey: string
    altSpendAddress?: string
  }) {
    let spendUtxos: Utxo[] | undefined
    let altSpendUtxos: Utxo[] | undefined

    spendUtxos = await this.getSpendableUtxos(spendAddress)

    if (!spendUtxos && altSpendAddress) {
      altSpendUtxos = await this.getSpendableUtxos(altSpendAddress)
      if (!altSpendUtxos) {
        throw new Error('No utxos to spend available')
      }
    }

    if (!feeRate) {
      feeRate = (await this.esploraRpc.getFeeEstimates())['1']
    }

    const { fee } = await this.createBtcTx({
      toAddress: spendAddress,
      spendPubKey,
      feeRate,
      amount,
      network: this.network,
      spendUtxos,
      spendAddress,
      altSpendPubKey,
      altSpendUtxos,
    })

    return { fee: fee }
  }

  async sendCollectibleEstimate({
    spendAddress,
    altSpendAddress,
    feeRate,
  }: {
    spendAddress?: string
    altSpendAddress?: string
    feeRate?: number
  }) {
    let spendUtxos: Utxo[] | undefined
    let altSpendUtxos: Utxo[] | undefined

    spendUtxos = await this.getSpendableUtxos(spendAddress)

    if (!spendUtxos && altSpendAddress) {
      altSpendUtxos = await this.getSpendableUtxos(altSpendAddress)
      if (!altSpendUtxos) {
        throw new Error('No utxos to spend available')
      }
    }

    if (!feeRate) {
      feeRate = (await this.esploraRpc.getFeeEstimates())['1']
    }
    const sendTxSize = calculateTaprootTxSize(1, 0, 2)
    let fee = sendTxSize * feeRate < 250 ? 250 : sendTxSize * feeRate

    const availableUtxos = await filterTaprootUtxos({
      taprootUtxos: spendUtxos,
    })
    let utxosToSend = findUtxosToCoverAmount(availableUtxos, fee)

    if (utxosToSend?.selectedUtxos.length > 1) {
      const txSize = calculateTaprootTxSize(
        utxosToSend.selectedUtxos.length,
        0,
        2
      )
      fee = txSize * feeRate < 250 ? 250 : txSize * feeRate
      utxosToSend = findUtxosToCoverAmount(availableUtxos, fee)
    }

    if (!utxosToSend && altSpendUtxos) {
      const unFilteredAltUtxos = await filterTaprootUtxos({
        taprootUtxos: altSpendUtxos,
      })
      utxosToSend = findUtxosToCoverAmount(unFilteredAltUtxos, fee)

      if (utxosToSend?.selectedUtxos.length > 1) {
        const txSize = calculateTaprootTxSize(
          utxosToSend.selectedUtxos.length,
          0,
          2
        )
        fee = txSize * feeRate < 250 ? 250 : txSize * feeRate
        utxosToSend = findUtxosToCoverAmount(unFilteredAltUtxos, fee)
      }
    }

    if (!utxosToSend) {
      throw new Error('Insufficient Balance')
    }

    const sendTxFee = fee

    return { fee: sendTxFee }
  }

  async sendRuneEstimate({
    spendAddress,
    altSpendAddress,
    feeRate,
  }: {
    spendAddress?: string
    altSpendAddress?: string
    feeRate?: number
  }) {
    let spendUtxos: Utxo[] | undefined
    let altSpendUtxos: Utxo[] | undefined

    spendUtxos = await this.getSpendableUtxos(spendAddress)
    if (!spendUtxos && altSpendAddress) {
      altSpendUtxos = await this.getSpendableUtxos(altSpendAddress)
      if (!altSpendUtxos) {
        throw new Error('No utxos to spend available')
      }
    }

    if (!feeRate) {
      feeRate = (await this.esploraRpc.getFeeEstimates())['1']
    }
    const sendTxSize = calculateTaprootTxSize(2, 0, 4)
    let fee = sendTxSize * feeRate < 250 ? 250 : sendTxSize * feeRate

    const availableUtxos = await filterTaprootUtxos({
      taprootUtxos: spendUtxos,
    })
    let utxosToSend = findUtxosToCoverAmount(availableUtxos, fee)

    if (utxosToSend?.selectedUtxos.length > 1) {
      const txSize = calculateTaprootTxSize(
        1 + utxosToSend.selectedUtxos.length,
        0,
        4
      )
      fee = txSize * feeRate < 250 ? 250 : txSize * feeRate
      utxosToSend = findUtxosToCoverAmount(availableUtxos, fee)
    }

    if (!utxosToSend && altSpendUtxos) {
      const unFilteredAltUtxos = await filterTaprootUtxos({
        taprootUtxos: altSpendUtxos,
      })
      utxosToSend = findUtxosToCoverAmount(unFilteredAltUtxos, fee)

      if (utxosToSend?.selectedUtxos.length > 1) {
        const txSize = calculateTaprootTxSize(
          1 + utxosToSend.selectedUtxos.length,
          0,
          4
        )
        fee = txSize * feeRate < 250 ? 250 : txSize * feeRate
        utxosToSend = findUtxosToCoverAmount(unFilteredAltUtxos, fee)
      }
    }

    if (!utxosToSend) {
      throw new Error('Insufficient Balance')
    }

    const sendTxFee = fee

    return { fee: sendTxFee }
  }

  async sendBrc20Estimate({
    spendAddress,
    altSpendAddress,
    feeRate,
  }: {
    spendAddress?: string
    altSpendAddress?: string
    feeRate?: number
  }) {
    let spendUtxos: Utxo[] | undefined
    let altSpendUtxos: Utxo[] | undefined

    spendUtxos = await this.getSpendableUtxos(spendAddress)

    if (!spendUtxos && altSpendAddress) {
<<<<<<< HEAD
=======
      altSpendUtxos = await this.getSpendableUtxos(altSpendAddress)
>>>>>>> a2095d7e
      if (!altSpendUtxos) {
        throw new Error('No utxos to spend available')
      }
    }

    if (!feeRate) {
      feeRate = (await this.esploraRpc.getFeeEstimates())['1']
    }

    const sendTxSize = calculateTaprootTxSize(1, 0, 1)
    let fee = sendTxSize * feeRate < 250 ? 250 : sendTxSize * feeRate

    const commitTxSize = calculateTaprootTxSize(1, 0, 2)
    const feeForCommit =
      commitTxSize * feeRate < 250 ? 250 : commitTxSize * feeRate

    const revealTxSize = calculateTaprootTxSize(1, 0, 1)
    const feeForReveal =
      revealTxSize * feeRate < 250 ? 250 : revealTxSize * feeRate

    const amountNeededForInscribe =
      Number(feeForCommit) + Number(feeForReveal) + 546

    const filteredSpendUtxos = await filterTaprootUtxos({
      taprootUtxos: spendUtxos,
    })

    let utxosForCommitandReveal = findUtxosToCoverAmount(
      filteredSpendUtxos,
      amountNeededForInscribe
    )

    if (utxosForCommitandReveal?.selectedUtxos.length > 1) {
      const txSize = calculateTaprootTxSize(
        utxosForCommitandReveal.selectedUtxos.length,
        0,
        2
      )
      fee = txSize * feeRate < 250 ? 250 : txSize * feeRate
      utxosForCommitandReveal = findUtxosToCoverAmount(
        filteredSpendUtxos,
        amountNeededForInscribe
      )
    }

    if (!utxosForCommitandReveal && altSpendUtxos) {
      const unFilteredAltUtxos = await filterTaprootUtxos({
        taprootUtxos: altSpendUtxos,
      })

      utxosForCommitandReveal = findUtxosToCoverAmount(
        unFilteredAltUtxos,
        amountNeededForInscribe
      )

      if (utxosForCommitandReveal?.selectedUtxos.length > 1) {
        const txSize = calculateTaprootTxSize(
          utxosForCommitandReveal.selectedUtxos.length,
          0,
          2
        )
        fee = txSize * feeRate < 250 ? 250 : txSize * feeRate
        utxosForCommitandReveal = findUtxosToCoverAmount(
          unFilteredAltUtxos,
          amountNeededForInscribe
        )
      }

      if (!utxosForCommitandReveal) {
        throw new Error('Insufficient Balance')
      }
    }

    const utxosUsedForFees: string[] =
      utxosForCommitandReveal.selectedUtxos.map((utxo: Utxo) => {
        return utxo.txId
      })

    let availableUtxos = filteredSpendUtxos.filter(
      (utxo: any) => !utxosUsedForFees.includes(utxo.txId)
    )

    let utxosToSend = findUtxosToCoverAmount(availableUtxos, fee)

    if (utxosToSend?.selectedUtxos.length > 1) {
      const txSize = calculateTaprootTxSize(
        utxosToSend.selectedUtxos.length,
        0,
        2
      )
      fee = txSize * feeRate < 250 ? 250 : txSize * feeRate
      utxosToSend = findUtxosToCoverAmount(availableUtxos, fee)
    }

    if (!utxosToSend && altSpendUtxos) {
      const unFilteredAltUtxos = await filterTaprootUtxos({
        taprootUtxos: altSpendUtxos,
      })
      const availableUtxos = unFilteredAltUtxos.filter(
        (utxo: any) => !utxosUsedForFees.includes(utxo.txId)
      )
      utxosToSend = findUtxosToCoverAmount(availableUtxos, fee)

      if (utxosToSend?.selectedUtxos.length > 1) {
        const txSize = calculateTaprootTxSize(
          utxosToSend.selectedUtxos.length,
          0,
          2
        )
        fee = txSize * feeRate < 250 ? 250 : txSize * feeRate
        utxosToSend = findUtxosToCoverAmount(availableUtxos, fee)
      }
    }

    if (!utxosToSend) {
      throw new Error('Insufficient Balance')
    }

    const commitTxFee =
      utxosForCommitandReveal.totalSatoshis - utxosForCommitandReveal.change

    return {
      commitAndRevealTxFee: commitTxFee,
      sendTxFee: fee,
      total: commitTxFee + fee,
    }
  }

  async sendRune({
    fromAddress,
    toAddress,
    spendPubKey,
    feeRate,
    altSpendPubKey,
    spendAddress,
    altSpendAddress,
    signer,
    runeId,
    amount,
  }: {
    fromAddress: string
    toAddress: string
    spendPubKey: string
    altSpendPubKey?: string
    spendAddress: string
    altSpendAddress?: string
    signer: Signer
    feeRate?: number
    runeId: string
    amount: number
  }) {
    try {
      if (!feeRate) {
        feeRate = (await this.esploraRpc.getFeeEstimates())['1']
      }

      const runeBalances: any[] = await this.apiClient.getRuneBalance({
        address: fromAddress,
      })

      for await (const rune of runeBalances) {
        if (amount > rune.total_balance && runeId === rune.rune_id) {
          throw new Error('Insufficient Balance')
        }
      }

      const { sendPsbt } = await this.runeSendTx({
        runeId,
        fromAddress,
        toAddress,
        amount,
        spendAddress,
        spendPubKey,
        altSpendPubKey,
        altSpendAddress,
        feeRate,
      })

      const { signedPsbt: segwitSigned } = await signer.signAllSegwitInputs({
        rawPsbt: sendPsbt,
        finalize: true,
      })

      const { raw } = await signer.signAllTaprootInputs({
        rawPsbt: segwitSigned,
        finalize: true,
      })

<<<<<<< HEAD
    const vsize = (
      await this.sandshrewBtcClient.bitcoindRpc.decodeRawTransaction(
        raw.extractTransaction().toHex()
      )
    ).vsize
    const fee = vsize * feeRate
=======
      const fee = Math.ceil(raw.extractTransaction().weight() / 4) * feeRate
>>>>>>> a2095d7e

      const { sendPsbt: finalSendPsbt } = await this.runeSendTx({
        runeId,
        fromAddress,
        toAddress,
        amount,
        spendAddress,
        spendPubKey,
        altSpendPubKey,
        altSpendAddress,
        feeRate,
        fee,
      })

      const { signedPsbt: segwitSigned1 } = await signer.signAllSegwitInputs({
        rawPsbt: finalSendPsbt,
        finalize: true,
      })

      const { signedPsbt: taprootSigned1 } = await signer.signAllTaprootInputs({
        rawPsbt: segwitSigned1,
        finalize: true,
      })

      return await this.pushPsbt({
        psbtBase64: taprootSigned1,
      })
    } catch (error) {
      throw new OylTransactionError(error)
    }
  }

  async runeSendTx({
    runeId,
    fromAddress,
    toAddress,
    amount,
    spendAddress,
    spendPubKey,
    altSpendPubKey,
    altSpendAddress,
    feeRate,
    fee,
  }: {
    runeId: string
    fromAddress: string
    toAddress: string
    amount: number
    spendPubKey: string
    altSpendPubKey?: string
    spendAddress?: string
    altSpendAddress?: string
    feeRate?: number
    fee?: number
  }) {
    let usingAlt = false
    let spendUtxos: Utxo[] | undefined
    let altSpendUtxos: Utxo[] | undefined

    spendUtxos = await this.getSpendableUtxos(spendAddress)

<<<<<<< HEAD
=======
    if (!spendUtxos && altSpendAddress) {
      altSpendUtxos = await this.getSpendableUtxos(altSpendAddress)
      if (!altSpendUtxos) {
        throw new Error('No utxos to spend available')
      }
    }

>>>>>>> a2095d7e
    const psbt = new bitcoin.Psbt({ network: this.network })

    const runeUtxos: RuneUtxo[] = []
    const runeUtxoOutpoints: any[] = await this.apiClient.getRuneOutpoints({
      address: fromAddress,
    })

    for (const rune of runeUtxoOutpoints) {
      const index = rune.rune_ids.indexOf(runeId)
      if (index !== -1) {
        const txSplit = rune.output.split(':')
        const txHash = txSplit[0]
        const txIndex = txSplit[1]
        const txDetails = await this.esploraRpc.getTxInfo(txHash)
        if (!txDetails?.vout || txDetails.vout.length < 1) {
          throw new Error('Unable to find rune utxo')
        }
        const satoshis = txDetails.vout[txIndex].value
        runeUtxos.push({
          script: rune.pkscript,
          outpointId: rune.output,
          amount: rune.balances[index],
          satoshis: satoshis,
        })
      }
    }

    const useableUtxos = findRuneUtxosToSpend(runeUtxos, amount)
    if (!useableUtxos) {
      throw new Error(
        'No utxos with runes attached to them to spend for this address.'
      )
    }

    for (let i = 0; i < useableUtxos.selectedUtxos.length; i++) {
      const txSplit = useableUtxos.selectedUtxos[i].outpointId.split(':')
      const txHash = txSplit[0]
      const txIndex = txSplit[1]
      const script = useableUtxos.selectedUtxos[i].script
      const txDetails = await this.esploraRpc.getTxInfo(txHash)

      if (!txDetails?.vout || txDetails.vout.length < 1) {
        throw new Error('Unable to find rune utxo')
      }
      psbt.addInput({
        hash: txHash,
        index: Number(txIndex),
        witnessUtxo: {
          value: txDetails.vout[txIndex].value,
          script: Buffer.from(script, 'hex'),
        },
      })
    }
    const txSize = calculateTaprootTxSize(1 + psbt.inputCount, 0, 4)
    let feeForSend = fee ? fee : txSize * feeRate < 250 ? 250 : txSize * feeRate
    let utxosToPayFee = findUtxosToCoverAmount(
      spendUtxos,
      feeForSend + inscriptionSats
    )
    if (utxosToPayFee?.selectedUtxos.length > 1) {
      const txSize = calculateTaprootTxSize(
        utxosToPayFee.selectedUtxos.length + psbt.inputCount,
        0,
        4
      )
      feeForSend = fee ? fee : txSize * feeRate < 250 ? 250 : txSize * feeRate

      utxosToPayFee = findUtxosToCoverAmount(
        spendUtxos,
        feeForSend + inscriptionSats
      )
    }
    if (!utxosToPayFee) {
      altSpendUtxos = await this.getSpendableUtxos(altSpendAddress)
      const txSize = calculateTaprootTxSize(1 + psbt.inputCount, 0, 4)
      feeForSend = fee ? fee : txSize * feeRate < 250 ? 250 : txSize * feeRate
      utxosToPayFee = findUtxosToCoverAmount(
        altSpendUtxos,
        feeForSend + inscriptionSats
      )

      if (utxosToPayFee?.selectedUtxos.length > 1) {
        const txSize = calculateTaprootTxSize(
          utxosToPayFee.selectedUtxos.length + psbt.inputCount,
          0,
          4
        )
        feeForSend = fee ? fee : txSize * feeRate < 250 ? 250 : txSize * feeRate

        utxosToPayFee = findUtxosToCoverAmount(
          altSpendUtxos,
          feeForSend + inscriptionSats
        )
      }
      if (!utxosToPayFee) {
        throw new Error('Insufficient Balance')
      }
      usingAlt = true
    }
    const feeAmountGathered = calculateAmountGatheredUtxo(
      utxosToPayFee.selectedUtxos
    )
    const changeAmount = feeAmountGathered - feeForSend - inscriptionSats

    for (let i = 0; i < utxosToPayFee.selectedUtxos.length; i++) {
      psbt.addInput({
        hash: utxosToPayFee.selectedUtxos[i].txId,
        index: utxosToPayFee.selectedUtxos[i].outputIndex,
        witnessUtxo: {
          value: utxosToPayFee.selectedUtxos[i].satoshis,
          script: Buffer.from(utxosToPayFee.selectedUtxos[i].scriptPk, 'hex'),
        },
      })
    }

    psbt.addOutput({
      value: inscriptionSats,
      address: fromAddress,
    })

    psbt.addOutput({
      value: inscriptionSats,
      address: toAddress,
    })

    psbt.addOutput({
      address: spendAddress,
      value: changeAmount + (useableUtxos.totalSatoshis - inscriptionSats),
    })

    const script = createRuneSendScript({
      runeId,
      amount,
      sendOutputIndex: 1,
      pointer: 0,
    })
    const output = { script: script, value: 0 }
    psbt.addOutput(output)
    let fromPubKey = ''
    if (fromAddress == spendAddress) {
      fromPubKey = spendPubKey
    } else if (fromAddress == altSpendAddress) {
      fromPubKey = altSpendPubKey
    }
    if (fromPubKey === '')
      throw new Error("No keypair to match sender's address")

    const partiallyFormattedPsbtTx = await formatInputsToSign({
      _psbt: psbt,
      senderPublicKey: fromPubKey,
      network: this.network,
    })

    const formattedPsbt: bitcoin.Psbt = await formatInputsToSign({
      _psbt: partiallyFormattedPsbtTx,
      senderPublicKey: usingAlt ? altSpendPubKey : spendPubKey,
      network: this.network,
    })

    return {
      sendPsbt: formattedPsbt.toBase64(),
    }
  }

  async mintRune({
    toAddress,
    spendPubKey,
    feeRate,
    altSpendPubKey,
    spendAddress,
    altSpendAddress,
    signer,
    runeId,
    amount,
  }: {
    toAddress: string
    spendPubKey: string
    altSpendPubKey?: string
    spendAddress?: string
    altSpendAddress?: string
    signer: Signer
    feeRate?: number
    runeId?: string
    amount?: number
  }) {
    if (!feeRate) {
      feeRate = (await this.esploraRpc.getFeeEstimates())['1']
    }

    const { mintPsbt } = await this.runeMintTx({
      runeId,
      toAddress,
      amount,
      spendAddress,
      spendPubKey,
      altSpendPubKey,
      altSpendAddress,
      feeRate,
    })

    const { signedPsbt: segwitSigned } = await signer.signAllSegwitInputs({
      rawPsbt: mintPsbt,
      finalize: true,
    })

    const { raw } = await signer.signAllTaprootInputs({
      rawPsbt: segwitSigned,
      finalize: true,
    })

    const fee = Math.ceil(raw.extractTransaction().weight() / 4) * feeRate

    const { mintPsbt: finalPsbt } = await this.runeMintTx({
      runeId,
      toAddress,
      amount,
      spendAddress,
      spendPubKey,
      altSpendPubKey,
      altSpendAddress,
      feeRate,
      fee,
    })

    const { signedPsbt: segwitSigned1 } = await signer.signAllSegwitInputs({
      rawPsbt: finalPsbt,
      finalize: true,
    })

    const { signedPsbt: taprootSigned } = await signer.signAllTaprootInputs({
      rawPsbt: segwitSigned1,
      finalize: true,
    })

    const { txId } = await this.pushPsbt({
      psbtBase64: taprootSigned,
    })

    return {
      txId: txId,
      rawTxn: taprootSigned,
    }
  }

  async runeMintTx({
    runeId,
    toAddress,
    amount,
    spendAddress,
    spendPubKey,
    altSpendPubKey,
    altSpendAddress,
    feeRate,
    fee,
  }: {
    runeId: string
    toAddress: string
    amount: number
    spendPubKey: string
    altSpendPubKey?: string
    spendAddress?: string
    altSpendAddress?: string
    feeRate?: number
    fee?: number
  }) {
    const txSize = calculateTaprootTxSize(1, 0, 3)
    let feeForSend = fee ? fee : txSize * feeRate < 250 ? 250 : txSize * feeRate

    let usingAlt = false

    let spendUtxos: Utxo[] | undefined
    let altSpendUtxos: Utxo[] | undefined

    spendUtxos = await this.getSpendableUtxos(spendAddress)

    if (!spendUtxos && altSpendAddress) {
      altSpendUtxos = await this.getSpendableUtxos(altSpendAddress)
      if (!altSpendUtxos) {
        throw new Error('No utxos to spend available')
      }
    }

    const spendableUtxos = await filterTaprootUtxos({
      taprootUtxos: spendUtxos,
    })

    const psbt = new bitcoin.Psbt({ network: this.network })

    let utxosToPayFee = findUtxosToCoverAmount(
      spendableUtxos,
      feeForSend + inscriptionSats
    )
    if (utxosToPayFee?.selectedUtxos.length > 1) {
      const txSize = calculateTaprootTxSize(
        utxosToPayFee.selectedUtxos.length,
        0,
        3
      )
      feeForSend = fee ? fee : txSize * feeRate < 250 ? 250 : txSize * feeRate

      utxosToPayFee = findUtxosToCoverAmount(
        spendableUtxos,
        feeForSend + inscriptionSats
      )
    }

    if (!utxosToPayFee) {
      const unFilteredAltUtxos = await filterTaprootUtxos({
        taprootUtxos: altSpendUtxos,
      })
      utxosToPayFee = findUtxosToCoverAmount(
        unFilteredAltUtxos,
        feeForSend + inscriptionSats
      )

      if (utxosToPayFee?.selectedUtxos.length > 1) {
        const txSize = calculateTaprootTxSize(
          utxosToPayFee.selectedUtxos.length,
          0,
          3
        )
        feeForSend = fee ? fee : txSize * feeRate < 250 ? 250 : txSize * feeRate

        utxosToPayFee = findUtxosToCoverAmount(
          spendableUtxos,
          feeForSend + inscriptionSats
        )
      }
      if (!utxosToPayFee) {
        throw new Error('Insufficient Balance')
      }
      usingAlt = true
    }
    const feeAmountGathered = calculateAmountGatheredUtxo(
      utxosToPayFee.selectedUtxos
    )
    const changeAmount = feeAmountGathered - feeForSend - inscriptionSats

    for (let i = 0; i < utxosToPayFee.selectedUtxos.length; i++) {
      psbt.addInput({
        hash: utxosToPayFee.selectedUtxos[i].txId,
        index: utxosToPayFee.selectedUtxos[i].outputIndex,
        witnessUtxo: {
          value: utxosToPayFee.selectedUtxos[i].satoshis,
          script: Buffer.from(utxosToPayFee.selectedUtxos[i].scriptPk, 'hex'),
        },
      })
    }
    psbt.addOutput({
      address: spendAddress,
      value: changeAmount,
    })

    psbt.addOutput({
      value: inscriptionSats,
      address: toAddress,
    })

    const script = createRuneMintScript({
      runeId,
      amountToMint: amount,
      mintOutPutIndex: 1,
      pointer: 1,
    })
    const output = { script: script, value: 0 }
    psbt.addOutput(output)

    const formattedPsbt: bitcoin.Psbt = await formatInputsToSign({
      _psbt: psbt,
      senderPublicKey: usingAlt ? altSpendPubKey : spendPubKey,
      network: this.network,
    })

    return {
      mintPsbt: formattedPsbt.toBase64(),
    }
  }
}<|MERGE_RESOLUTION|>--- conflicted
+++ resolved
@@ -660,9 +660,6 @@
   }) {
     try {
       const addressType = getAddressType(toAddress)
-      if (addressTypeMap[addressType] === 'p2pkh') {
-        throw new Error('Sending bitcoin to legacy address is not supported')
-      }
       if (addressTypeMap[addressType] === 'p2sh') {
         throw new Error(
           'Sending bitcoin to a nested-segwit address is not supported'
@@ -673,21 +670,12 @@
 
       spendUtxos = await this.getSpendableUtxos(spendAddress)
 
-<<<<<<< HEAD
-    if (!spendUtxos && altSpendAddress) {
-      altSpendUtxos = await this.getSpendableUtxos(altSpendAddress)
-      if (!altSpendUtxos) {
-        throw new Error('No utxos to spend available')
-      }
-    }
-=======
       if (!spendUtxos && altSpendAddress) {
         altSpendUtxos = await this.getSpendableUtxos(altSpendAddress)
         if (!altSpendUtxos) {
           throw new Error('No utxos to spend available')
         }
       }
->>>>>>> a2095d7e
 
       if (!feeRate) {
         feeRate = (await this.esploraRpc.getFeeEstimates())['1']
@@ -709,26 +697,17 @@
         finalize: true,
       })
 
-<<<<<<< HEAD
-    const { raw } = await signer.signAllTaprootInputs({
-      rawPsbt: segwitSigned,
-      finalize: true,
-    })
-    const vsize = (
-      await this.sandshrewBtcClient.bitcoindRpc.decodeRawTransaction(
-        raw.extractTransaction().toHex()
-      )
-    ).vsize
-
-    const fee = vsize * feeRate
-=======
       const { raw } = await signer.signAllTaprootInputs({
         rawPsbt: segwitSigned,
         finalize: true,
       })
-
-      const fee = Math.ceil(raw.extractTransaction().weight() / 4) * feeRate
->>>>>>> a2095d7e
+      const vsize = (
+        await this.sandshrewBtcClient.bitcoindRpc.decodeRawTransaction(
+          raw.extractTransaction().toHex()
+        )
+      ).vsize
+
+      const fee = vsize * feeRate
 
       const { rawPsbt: finalRawPsbt } = await this.createBtcTx({
         toAddress,
@@ -2153,10 +2132,7 @@
     spendUtxos = await this.getSpendableUtxos(spendAddress)
 
     if (!spendUtxos && altSpendAddress) {
-<<<<<<< HEAD
-=======
       altSpendUtxos = await this.getSpendableUtxos(altSpendAddress)
->>>>>>> a2095d7e
       if (!altSpendUtxos) {
         throw new Error('No utxos to spend available')
       }
@@ -2309,20 +2285,6 @@
     amount: number
   }) {
     try {
-      if (!feeRate) {
-        feeRate = (await this.esploraRpc.getFeeEstimates())['1']
-      }
-
-      const runeBalances: any[] = await this.apiClient.getRuneBalance({
-        address: fromAddress,
-      })
-
-      for await (const rune of runeBalances) {
-        if (amount > rune.total_balance && runeId === rune.rune_id) {
-          throw new Error('Insufficient Balance')
-        }
-      }
-
       const { sendPsbt } = await this.runeSendTx({
         runeId,
         fromAddress,
@@ -2345,16 +2307,12 @@
         finalize: true,
       })
 
-<<<<<<< HEAD
-    const vsize = (
-      await this.sandshrewBtcClient.bitcoindRpc.decodeRawTransaction(
-        raw.extractTransaction().toHex()
-      )
-    ).vsize
-    const fee = vsize * feeRate
-=======
-      const fee = Math.ceil(raw.extractTransaction().weight() / 4) * feeRate
->>>>>>> a2095d7e
+      const vsize = (
+        await this.sandshrewBtcClient.bitcoindRpc.decodeRawTransaction(
+          raw.extractTransaction().toHex()
+        )
+      ).vsize
+      const fee = vsize * feeRate
 
       const { sendPsbt: finalSendPsbt } = await this.runeSendTx({
         runeId,
@@ -2416,16 +2374,6 @@
 
     spendUtxos = await this.getSpendableUtxos(spendAddress)
 
-<<<<<<< HEAD
-=======
-    if (!spendUtxos && altSpendAddress) {
-      altSpendUtxos = await this.getSpendableUtxos(altSpendAddress)
-      if (!altSpendUtxos) {
-        throw new Error('No utxos to spend available')
-      }
-    }
-
->>>>>>> a2095d7e
     const psbt = new bitcoin.Psbt({ network: this.network })
 
     const runeUtxos: RuneUtxo[] = []
