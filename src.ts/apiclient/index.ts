--- conflicted
+++ resolved
@@ -558,13 +558,8 @@
    * Submit a signed Collection bid.
    * @param params - Parameters for the signed bid.
    */
-<<<<<<< HEAD
    async submitSignedCollectionBid(params: SignedBid): Promise<any> {
     return await this._call('/finalize_unisat_collection_bid', 'post', params)
-=======
-   async submitSignedRuneBid(params: SignedBid): Promise<any> {
-    return await this._call('/finalize-unisat-rune-bid', 'post', params)
->>>>>>> 6b17e56a
   }
 
 
@@ -573,7 +568,7 @@
    * @param params - Parameters for the signed bid.
    */
     async submitSignedRuneBid(params: SignedBid): Promise<any> {
-      return await this._call('/finalize-unisat-bid', 'post', params)
+       return await this._call('/finalize-unisat-rune-bid', 'post', params)
     }
 
   async sendBtcEstimate({
