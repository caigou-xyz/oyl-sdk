import fetch from 'node-fetch'
import * as bitcoin from 'bitcoinjs-lib'
import { AddressType, IBlockchainInfoUTXO } from '../shared/interface'
import { addressFormats } from '../wallet/accounts'

<<<<<<< HEAD
=======
/**
 *
 Returns from https://www.blockchain.com/explorer/api/blockchain_api.
 One way UTXOs can be gotten directly from the node is with RPC command - 'gettxout'
 However this accepts a single transaction as a parameter, making it impratical to use
 directly when getting UTXOs by address/public key. The best idea will be to index the
 all UTXOs from the blockchain in a db (just like with wallets and transactions on bcoin)
 and extend the bcoin RPC server. To return the nodes.
 Also consider - if this is a client wallet that can be run with a custom server, there will
 need to be a default alternative outside Oyl Api (e.g the blockchainApi)
 *
 */

>>>>>>> 16f95513
export const getBtcPrice = async () => {
  try {
    const response = await fetch(`https://blockchain.info/ticker`, {
      headers: {
        Accept: 'application/json',
      },
    })

    if (!response.ok) {
      throw new Error(`Failed to fetch btc price from binance`)
    }

    const jsonResponse = await response.json()

    return jsonResponse
  } catch (error) {
    console.log(error)
  }
}

export const calculateBalance = function (utxos): number {
  let balance = 0
  for (let utxo = 0; utxo < utxos.length; utxo++) {
    balance += utxos[utxo].value
  }
  return balance / 1e8 // Convert from satoshis to BTC
}

export const convertUsdValue = async (amount) => {
  const pricePayload = await getBtcPrice()
  const btcPrice = parseFloat(pricePayload.USD.last)
  const amountInBTC = parseFloat(amount) * btcPrice
  return amountInBTC.toFixed(2)
}

export const getMetaUtxos = async (
  address: string,
  utxos: IBlockchainInfoUTXO[],
  inscriptions
) => {
  const formattedData = []
  for (const utxo of utxos) {
    const formattedUtxo = {
      txId: utxo.tx_hash_big_endian,
      outputIndex: utxo.tx_output_n,
      satoshis: utxo.value,
      scriptPk: utxo.script,
      confirmations: utxo.confirmations,
      addressType: getAddressType(address),
      address: address,
      inscriptions: [],
    }

    for (const inscription of inscriptions) {
      if (inscription.detail.location.includes(utxo.tx_hash_big_endian)) {
        formattedUtxo.inscriptions.push(inscription.detail)
      }
    }

    formattedData.push(formattedUtxo)
  }

  return formattedData
}

export function getAddressType(address: string): AddressType | null {
  if (
    addressFormats.mainnet.p2pkh.test(address) ||
    addressFormats.testnet.p2pkh.test(address) ||
    addressFormats.regtest.p2pkh.test(address)
  ) {
    return AddressType.P2PKH
  } else if (
    addressFormats.mainnet.p2tr.test(address) ||
    addressFormats.testnet.p2tr.test(address) ||
    addressFormats.regtest.p2tr.test(address)
  ) {
    return AddressType.P2TR
  } else if (
    addressFormats.mainnet.p2sh.test(address) ||
    addressFormats.testnet.p2sh.test(address) ||
    addressFormats.regtest.p2sh.test(address)
  ) {
    return AddressType.P2SH_P2WPKH
  } else if (
    addressFormats.mainnet.p2wpkh.test(address) ||
    addressFormats.testnet.p2wpkh.test(address) ||
    addressFormats.regtest.p2wpkh.test(address)
  ) {
    return AddressType.P2WPKH
  } else {
    return null
  }
}

export const validateTaprootAddress = ({ address, type }) => {
  try {
    const decodedBech32 = bitcoin.address.fromBech32(address)
    if (decodedBech32.version === 1 && decodedBech32.data.length === 32) {
      return type === 'taproot'
    }
  } catch (error) {
    // Address is not in Bech32 format
    return false
  }

  return false
}

export const validateSegwitAddress = ({ address, type }) => {
  try {
    const decodedBech32 = bitcoin.address.fromBech32(address)
    if (decodedBech32.version === 0) {
      return type === 'segwit'
    }
  } catch (error) {
    // Address is not in Bech32 format
    return false
  }

  return false
}<|MERGE_RESOLUTION|>--- conflicted
+++ resolved
@@ -3,22 +3,7 @@
 import { AddressType, IBlockchainInfoUTXO } from '../shared/interface'
 import { addressFormats } from '../wallet/accounts'
 
-<<<<<<< HEAD
-=======
-/**
- *
- Returns from https://www.blockchain.com/explorer/api/blockchain_api.
- One way UTXOs can be gotten directly from the node is with RPC command - 'gettxout'
- However this accepts a single transaction as a parameter, making it impratical to use
- directly when getting UTXOs by address/public key. The best idea will be to index the
- all UTXOs from the blockchain in a db (just like with wallets and transactions on bcoin)
- and extend the bcoin RPC server. To return the nodes.
- Also consider - if this is a client wallet that can be run with a custom server, there will
- need to be a default alternative outside Oyl Api (e.g the blockchainApi)
- *
- */
 
->>>>>>> 16f95513
 export const getBtcPrice = async () => {
   try {
     const response = await fetch(`https://blockchain.info/ticker`, {
