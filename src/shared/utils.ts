--- conflicted
+++ resolved
@@ -405,21 +405,13 @@
 export const createRuneSendScript = ({
   runeId,
   amount,
-<<<<<<< HEAD
-  divisibility,
-=======
   divisibility = 0,
->>>>>>> 2aea8e34
   sendOutputIndex = 1,
   pointer = 0,
 }: {
   runeId: string
   amount: number
-<<<<<<< HEAD
-  divisibility: number
-=======
   divisibility?: number
->>>>>>> 2aea8e34
   sendOutputIndex?: number
   pointer: number
 }) => {
@@ -429,11 +421,7 @@
   const pointerFlag = encodeVarint(BigInt(22)).varint
   const pointerVarint = encodeVarint(BigInt(pointer)).varint
   const bodyFlag = encodeVarint(BigInt(0)).varint
-<<<<<<< HEAD
-    const amountToSend = encodeVarint(BigInt(amount * (10 ** divisibility))).varint
-=======
   const amountToSend = encodeVarint(BigInt(amount * 10 ** divisibility)).varint
->>>>>>> 2aea8e34
   const encodedOutputIndex = encodeVarint(BigInt(sendOutputIndex)).varint
   const splitIdString = runeId.split(':')
   const block = Number(splitIdString[0])
