import fetch from 'node-fetch'
import asyncPool from 'tiny-async-pool'

export const stripHexPrefix = (s: string): string =>
  s.substr(0, 2) === '0x' ? s.substr(2) : s

export interface Rune {
  rune: {
    id: { block: string; tx: string }
    name: string
    spacedName: string
    divisibility: number
    spacers: number
    symbol: string
  }
  balance: string
}
export interface Outpoint {
  runes: Rune[]
  outpoint: { txid: string; vout: number }
  output: { value: string; script: string }
  txindex: number
  height: 2
}
export interface AlkanesResponse {
  outpoints: Outpoint[]
  balanceSheet: []
}

interface AlkaneSimulateRequest {
  alkanes: any[]
  transaction: string
  block: string
  height: string
  txindex: number
  target: {
    block: string
    tx: string
  }
  inputs: string[]
  pointer: number
  refundPointer: number
  vout: number
}

interface AlkaneToken {
  name: string
  symbol: string
  totalSupply: number
  cap: number
  minted: number
  mintActive: boolean
  percentageMinted: number
  mintAmount: number
}

const opcodes: string[] = ['99', '100', '101', '102', '103', '104', '1000']
const opcodesHRV: string[] = [
  'name',
  'symbol',
  'totalSupply',
  'cap',
  'minted',
  'mintAmount',
  'data',
]

export class AlkanesRpc {
  public alkanesUrl: string

  constructor(url: string) {
    this.alkanesUrl = url
  }

  async _call(method: string, params = []) {
    const requestData = {
      jsonrpc: '2.0',
      method: method,
      params: params,
      id: 1,
    }

    const requestOptions = {
      method: 'POST',
      headers: {
        'Content-Type': 'application/json',
      },
      body: JSON.stringify(requestData),
      cache: 'no-cache',
    }

    try {
      const response = await fetch(this.alkanesUrl, requestOptions)
      const responseData = await response.json()

      return responseData.result
    } catch (error) {
      if (error.name === 'AbortError') {
        console.error('Request Timeout:', error)
        throw new Error('Request timed out')
      } else {
        console.error('Request Error:', error)
        throw error
      }
    }
  }

  async getAlkanesByHeight({
    height,
    protocolTag = '1',
  }: {
    height: number
    protocolTag: string
  }) {
    return (await this._call('alkanes_protorunesbyheight', [
      {
        height,
        protocolTag,
      },
    ])) as AlkanesResponse
  }

  async getAlkanesByAddress({
    address,
    protocolTag = '1',
    name,
  }: {
    address: string
    protocolTag?: string
    name?: string
  }): Promise<Outpoint[]> {
    const ret = await this._call('alkanes_protorunesbyaddress', [
      {
        address,
        protocolTag,
      },
    ])

    const alkanesList = ret.outpoints
      .filter((outpoint) => outpoint.runes.length > 0)
      .map((outpoint) => ({
        ...outpoint,
        runes: outpoint.runes.map((rune) => ({
          ...rune,
          balance: parseInt(rune.balance, 16).toString(),
          rune: {
            ...rune.rune,
            id: {
              block: parseInt(rune.rune.id.block, 16).toString(),
              tx: parseInt(rune.rune.id.tx, 16).toString(),
            },
          },
        })),
      }))

    if (name) {
      return alkanesList.flatMap((outpoints) =>
        outpoints.runes.filter((item) => item.rune.name === name)
      )
    }

    return alkanesList
  }

  async trace(request: { vout: number; txid: string }) {
    request.txid = Buffer.from(request.txid, 'hex').reverse().toString('hex')
    const ret = await this._call('alkanes_trace', [request])
    return await ret
  }

  async simulate(request: AlkaneSimulateRequest) {
    const ret = await this._call('alkanes_simulate', [request])
    const parsed = this.parseSimulateReturn(ret.execution.data)
    ret.parsed = parsed
    return ret
  }

<<<<<<< HEAD
  async getAlkanesByOutpoint({
    txid,
    vout,
    protocolTag = '1',
  }: {
    txid: string
    vout: number
    protocolTag?: string
  }): Promise<any> {
    const alkaneList = await this._call('alkanes_protorunesbyoutpoint', [
      {
        txid,
        vout,
        protocolTag,
      },
    ])

    return alkaneList.map((outpoint) => ({
=======
 
    async getAlkanesByOutpoint({
     txid,
     vout,
     protocolTag = '1',
   }: {
     txid: string
     vout: number
     protocolTag?: string
   }): Promise<any> {
     const alkaneList = await this._call('alkanes_protorunesbyoutpoint', [
       {
         txid: Buffer.from(txid, 'hex').reverse().toString('hex'),
         vout,
         protocolTag,
       },
     ])

     return alkaneList.map((outpoint) => ({
>>>>>>> ecb097e0
      ...outpoint,
      token: {
        ...outpoint.token,
        id: {
          block: parseInt(outpoint.token.id.block, 16).toString(),
          tx: parseInt(outpoint.token.id.tx, 16).toString(),
        },
      },
      value: parseInt(outpoint.value, 16).toString(),
    }))
  }

  async getAlkaneById({
    block,
    tx,
  }: {
    block: string
    tx: string
  }): Promise<AlkaneToken> {
    const alkaneData: AlkaneToken = {
      name: '',
      mintActive: false,
      percentageMinted: 0,
      symbol: '',
      totalSupply: 0,
      cap: 0,
      minted: 0,
      mintAmount: 0,
    }

    for (let j = 0; j < opcodes.length; j++) {
      try {
        const result = await this.simulate({
          target: { block, tx },
          alkanes: [],
          transaction: '0x',
          block: '0x',
          height: '20000',
          txindex: 0,
          inputs: [opcodes[j]],
          pointer: 0,
          refundPointer: 0,
          vout: 0,
        })
        if (result.status === 0) {
          alkaneData[opcodesHRV[j]] = Number(result.parsed.le)
          if (
            opcodesHRV[j] === 'name' ||
            opcodesHRV[j] === 'symbol' ||
            opcodesHRV[j] === 'data'
          ) {
            alkaneData[opcodesHRV[j]] = result.parsed.string
          }
          alkaneData.mintActive =
            Number(alkaneData.minted) < Number(alkaneData.cap)
          alkaneData.percentageMinted = Math.floor(
            (alkaneData.minted / alkaneData.cap) * 100
          )
        }
      } catch (error) {
        console.log(error)
      }
    }
    return alkaneData
  }
  async getAlkanes({
    limit,
    offset = 0,
  }: {
    limit: number
    offset?: number
  }): Promise<AlkaneToken[]> {
    if (limit > 1000) {
      throw new Error(
        'Max limit reached. Request fewer than 1000 alkanes per call'
      )
    }

    const indices = Array.from(
      { length: limit - offset + 1 },
      (_, i) => i + offset
    )

    const processAlkane = async (
      index: number
    ): Promise<AlkaneToken | null> => {
      const alkaneData: any = {
        id: {
          block: '2',
          tx: index.toString(),
        },
      }

      let hasValidResult = false
      const validOpcodes = opcodes.filter((opcode) => opcode !== undefined)

      try {
        const opcodeResults = await Promise.all(
          validOpcodes.map(async (opcode, opcodeIndex) => {
            if (!opcode) return null

            try {
              const result = await this.simulate({
                target: { block: '2', tx: index.toString() },
                alkanes: [],
                transaction: '0x',
                block: '0x',
                height: '20000',
                txindex: 0,
                inputs: [opcode],
                pointer: 0,
                refundPointer: 0,
                vout: 0,
              })

              if (result?.status === 0) {
                return {
                  opcode,
                  result,
                  opcodeIndex,
                  opcodeHRV: opcodesHRV[opcodeIndex],
                }
              }
            } catch (error) {
              return null
            }
            return null
          })
        )
        const validResults = opcodeResults.filter(
          (
            item
          ): item is {
            opcode: any
            result: any
            opcodeIndex: number
            opcodeHRV: string
          } => {
            return (
              item !== null &&
              item !== undefined &&
              item.opcodeHRV !== undefined
            )
          }
        )

        validResults.forEach(({ result, opcodeHRV }) => {
          if (!opcodeHRV) return

          if (['name', 'symbol', 'data'].includes(opcodeHRV)) {
            alkaneData[opcodeHRV] = result.parsed?.string || ''
          } else {
            alkaneData[opcodeHRV] = Number(result.parsed?.le || 0)
          }
          hasValidResult = true
        })

        if (hasValidResult) {
          alkaneData.mintActive =
            Number(alkaneData.minted || 0) < Number(alkaneData.cap || 0)
          alkaneData.percentageMinted = Math.floor(
            ((alkaneData.minted || 0) / (alkaneData.cap || 1)) * 100
          )
          return alkaneData
        }
      } catch (error) {
        console.log(`Error processing alkane at index ${index}:`, error)
      }

      return null
    }

    const results = []
    for await (const result of asyncPool(10, indices, processAlkane)) {
      if (result !== null) {
        results.push(result)
      }
    }

    return results
  }

  parseSimulateReturn(v: any) {
    if (v === '0x') {
      return undefined
    }
    const stripHexPrefix = (v: string) => (v.startsWith('0x') ? v.slice(2) : v)
    const addHexPrefix = (v: string) => '0x' + stripHexPrefix(v)

    let decodedString: string
    try {
      decodedString = Buffer.from(stripHexPrefix(v), 'hex').toString('utf8')
      if (/[\uFFFD]/.test(decodedString)) {
        throw new Error('Invalid UTF-8 string')
      }
    } catch (err) {
      decodedString = addHexPrefix(v)
    }

    return {
      string: decodedString,
      bytes: addHexPrefix(v),
      le: BigInt(
        addHexPrefix(
          Buffer.from(
            Array.from(Buffer.from(stripHexPrefix(v), 'hex')).reverse()
          ).toString('hex')
        )
      ).toString(),
      be: BigInt(addHexPrefix(v)).toString(),
    }
  }
}

new AlkanesRpc('https://oylnet.oyl.gg/v2/regtest')
  .getAlkanes({ limit: 100 })
  .then((ret) => console.log(ret))<|MERGE_RESOLUTION|>--- conflicted
+++ resolved
@@ -175,7 +175,6 @@
     return ret
   }
 
-<<<<<<< HEAD
   async getAlkanesByOutpoint({
     txid,
     vout,
@@ -187,34 +186,13 @@
   }): Promise<any> {
     const alkaneList = await this._call('alkanes_protorunesbyoutpoint', [
       {
-        txid,
+        txid: Buffer.from(txid, 'hex').reverse().toString('hex'),
         vout,
         protocolTag,
       },
     ])
 
     return alkaneList.map((outpoint) => ({
-=======
- 
-    async getAlkanesByOutpoint({
-     txid,
-     vout,
-     protocolTag = '1',
-   }: {
-     txid: string
-     vout: number
-     protocolTag?: string
-   }): Promise<any> {
-     const alkaneList = await this._call('alkanes_protorunesbyoutpoint', [
-       {
-         txid: Buffer.from(txid, 'hex').reverse().toString('hex'),
-         vout,
-         protocolTag,
-       },
-     ])
-
-     return alkaneList.map((outpoint) => ({
->>>>>>> ecb097e0
       ...outpoint,
       token: {
         ...outpoint.token,
@@ -427,8 +405,4 @@
       be: BigInt(addHexPrefix(v)).toString(),
     }
   }
-}
-
-new AlkanesRpc('https://oylnet.oyl.gg/v2/regtest')
-  .getAlkanes({ limit: 100 })
-  .then((ret) => console.log(ret))+}