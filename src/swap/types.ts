import { AddressType, AssetType, FormattedUtxo } from '../shared/interface'
import { Psbt } from 'bitcoinjs-lib'
import { Provider } from '../provider'
import { Account } from '../account'
import * as bitcoin from 'bitcoinjs-lib'
import { Signer } from '../signer'

export interface ConditionalInput {
  hash: string
  index: number
  witnessUtxo: { value: number; script: Buffer }
  tapInternalKey?: Buffer
  segwitInternalKey?: Buffer
}

export interface SelectedUtxoOffers {
  offer: MarketplaceOffer
  utxo: FormattedUtxo[]
}

export interface DummyUtxoOptions {
  address: string
  utxos: FormattedUtxo[]
  feeRate: number
  pubKey: string
  network: bitcoin.Network
  addressType: AddressType
}

export interface PaymentUtxoOptions {
  utxos: FormattedUtxo[]
  feeRate: number
  orderPrice: number
  address: string
  receiveAddress: string
  sellerPsbt: string
}

export interface PrepareAddressForDummyUtxos {
  address: string
  network: bitcoin.Network
  feeRate: number
  pubKey: string
  utxos?: FormattedUtxo[]
  addressType: AddressType
}

export interface SignedOkxBid {
  fromAddress: string
  psbt?: string
  assetType: AssetType
  provider: Provider
  offer: MarketplaceOffer
}

export interface UnsignedOkxBid {
  offerId: number
  assetType: AssetType
  provider: Provider
}

export interface GenOkxBrcAndCollectibleUnsignedPsbt {
  address: string
  utxos: FormattedUtxo[]
  feeRate: number
  receiveAddress: string
  network: bitcoin.Network
  pubKey: string
  addressType: AddressType
  sellerPsbt: string
  orderPrice: number
}

export interface GenOkxRuneUnsignedPsbt {
  address: string
  utxos: FormattedUtxo[]
  feeRate: number
  decodedPsbt?: any
  receiveAddress: string
  network: bitcoin.Network
  pubKey: string
  addressType: AddressType
  sellerPsbt: string
  sellerAddress: string
  orderPrice: number
}

export interface UnsignedPsbt {
  address: string
  utxos: FormattedUtxo[]
  feeRate: number
  receiveAddress: string
  network: bitcoin.Network
  pubKey: string
  addressType: AddressType
  signer?: Signer
  decodedPsbt?: any
  sellerPsbt: string
  orderPrice: number
  sellerAddress?: string
  assetType: AssetType
}

export interface SelectSpendAddress {
  offers: MarketplaceOffer[]
  provider: Provider
  feeRate: number
  account: Account
}

export interface SelectSpendAddressResponse {
  offers: MarketplaceOffer[]
  utxos: FormattedUtxo[]
  address: string
  pubKey: string
  addressType: AddressType
}

export interface MarketplaceOffer {
<<<<<<< HEAD
  ticker: string
  offerId: any
  amount?: string
  address?: string
  marketplace: string
  price?: number
  unitPrice?: number
  totalPrice?: number
  psbt?: string
  outpoint?: string
  inscriptionId?: string
=======
    ticker: string
    offerId: any
    amount?: string
    address?: string
    marketplace: string
    price?: number
    unitPrice?: number
    totalPrice?: number 
    psbt?: string
    outpoint?: string
    inscriptionId?: string
>>>>>>> e679bb84
}

export interface MarketplaceBatchOffer {
    ticker: string
    offerId: string[]
    amount?: string[]
    address?: string[]
    marketplace: string
    price?: number[]
    unitPrice?: number[]
    totalPrice?:  number[]
    psbt?: string
    outpoint?:  string[]
    inscriptionId?: string[]
}

export enum Marketplaces {
  UNISAT,
  OKX,
  ORDINALS_WALLET,
}

export interface PsbtBuilder {
  network: bitcoin.Network
  utxos: FormattedUtxo[]
  retrievedUtxos?: FormattedUtxo[]
  inputTemplate: ConditionalInput[]
  changeOutput: OutputTxTemplate | null
  outputTemplate: OutputTxTemplate[]
  amountRetrieved: number
  spendAddress: string
  spendPubKey: string
  spendAmount: number
  addressType: AddressType
  feeRate: number
}

export interface BuiltPsbt {
  psbtHex: string
  psbtBase64: string
  inputTemplate: ConditionalInput[]
  outputTemplate: OutputTxTemplate[]
}

export interface SwapResponse {
  dummyTxId: string
  purchaseTxId: string
}

export interface OutputTxTemplate {
  address: string
  value: number
}

export interface SwapPayload {
  address: string
  auctionId: string
  bidPrice: number
  pubKey: string
  receiveAddress: string
  feerate: number
}

export const marketplaceName = {
  unisat: Marketplaces.UNISAT,
  okx: Marketplaces.OKX,
  'ordinals-wallet': Marketplaces.ORDINALS_WALLET,
}

export interface UtxosToCoverAmount {
  utxos: FormattedUtxo[]
  amountNeeded: number
  excludedUtxos?: FormattedUtxo[]
  insistConfirmedUtxos?: boolean
}

export interface BidAffordabilityCheck {
  address: string
  estimatedCost: number
  offers: MarketplaceOffer[]
  provider: Provider
}

export interface BidAffordabilityCheckResponse {
  utxos: FormattedUtxo[]
  estimatedCost: number
  offers_: MarketplaceOffer[]
  canAfford: boolean
}

export interface OutputTxCheck {
  blueprint: FormattedUtxo
  swapTx: boolean
  output: OutputTxTemplate
  index: number
}

export interface TxAddressTypes {
  inputAddressTypes: AddressType[]
  outputAddressTypes: AddressType[]
}

export interface UpdateUtxos {
  originalUtxos: FormattedUtxo[]
  swapTx?: boolean
  txId: string
  inputTemplate: ConditionalInput[]
  outputTemplate: OutputTxTemplate[]
}

export interface FeeEstimatorOptions {
  feeRate: number
  network: bitcoin.Network
  psbt?: Psbt
  witness?: Buffer[]
}
export interface ProcessOfferOptions {
<<<<<<< HEAD
  address: string
  offer: MarketplaceOffer
  receiveAddress: string
  utxos: FormattedUtxo[]
  feeRate: number
  pubKey: string
  assetType: AssetType
  provider: Provider
  signer: Signer
=======
address: string
offer: MarketplaceOffer | MarketplaceBatchOffer
receiveAddress: string
utxos: FormattedUtxo[]
feeRate: number
pubKey: string
assetType: AssetType
provider: Provider
signer: Signer
>>>>>>> e679bb84
}<|MERGE_RESOLUTION|>--- conflicted
+++ resolved
@@ -117,7 +117,6 @@
 }
 
 export interface MarketplaceOffer {
-<<<<<<< HEAD
   ticker: string
   offerId: any
   amount?: string
@@ -129,33 +128,20 @@
   psbt?: string
   outpoint?: string
   inscriptionId?: string
-=======
-    ticker: string
-    offerId: any
-    amount?: string
-    address?: string
-    marketplace: string
-    price?: number
-    unitPrice?: number
-    totalPrice?: number 
-    psbt?: string
-    outpoint?: string
-    inscriptionId?: string
->>>>>>> e679bb84
 }
 
 export interface MarketplaceBatchOffer {
-    ticker: string
-    offerId: string[]
-    amount?: string[]
-    address?: string[]
-    marketplace: string
-    price?: number[]
-    unitPrice?: number[]
-    totalPrice?:  number[]
-    psbt?: string
-    outpoint?:  string[]
-    inscriptionId?: string[]
+  ticker: string
+  offerId: string[]
+  amount?: string[]
+  address?: string[]
+  marketplace: string
+  price?: number[]
+  unitPrice?: number[]
+  totalPrice?: number[]
+  psbt?: string
+  outpoint?: string[]
+  inscriptionId?: string[]
 }
 
 export enum Marketplaces {
@@ -259,9 +245,8 @@
   witness?: Buffer[]
 }
 export interface ProcessOfferOptions {
-<<<<<<< HEAD
-  address: string
-  offer: MarketplaceOffer
+  address: string
+  offer: MarketplaceOffer | MarketplaceBatchOffer
   receiveAddress: string
   utxos: FormattedUtxo[]
   feeRate: number
@@ -269,15 +254,4 @@
   assetType: AssetType
   provider: Provider
   signer: Signer
-=======
-address: string
-offer: MarketplaceOffer | MarketplaceBatchOffer
-receiveAddress: string
-utxos: FormattedUtxo[]
-feeRate: number
-pubKey: string
-assetType: AssetType
-provider: Provider
-signer: Signer
->>>>>>> e679bb84
 }