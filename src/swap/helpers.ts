import { addressSpendableUtxos } from '../utxo/utxo'
import { FormattedUtxo } from '../shared/interface'
import { Provider } from '../provider'
import {
<<<<<<< HEAD
  BidAffordabilityCheck,
  BidAffordabilityCheckResponse,
  BuiltPsbt,
  ConditionalInput,
  DummyUtxoOptions,
  MarketplaceBatchOffer,
  MarketplaceOffer,
  Marketplaces,
  OutputTxCheck,
  OutputTxTemplate,
  PrepareAddressForDummyUtxos,
  PsbtBuilder,
  SelectSpendAddress,
  SelectSpendAddressResponse,
  TxAddressTypes,
  UpdateUtxos,
  UtxosToCoverAmount,
  marketplaceName,
} from './types'

import { AddressType } from '../shared/interface'

import { assertHex } from '../shared/utils'
=======
    BidAffordabilityCheck,
    BidAffordabilityCheckResponse,
    BuiltPsbt,
    ConditionalInput,
    DummyUtxoOptions,
    MarketplaceBatchOffer,
    MarketplaceOffer,
    Marketplaces,
    OutputTxCheck,
    OutputTxTemplate,
    PrepareAddressForDummyUtxos,
    PsbtBuilder,
    SelectSpendAddress,
    SelectSpendAddressResponse,
    TxAddressTypes,
    UpdateUtxos,
    UtxosToCoverAmount,
    marketplaceName
} from "./types";

import { AddressType } from "../shared/interface";



import { assertHex } from "../shared/utils";
>>>>>>> 67ba8d47
import * as bitcoin from 'bitcoinjs-lib'
import { UTXO_DUST, getAddressType } from '..'

export const maxTxSizeForOffers: number = 482
<<<<<<< HEAD
export const CONFIRMED_UTXO_ENFORCED_MARKETPLACES: Marketplaces[] = [
  Marketplaces.UNISAT,
  Marketplaces.ORDINALS_WALLET,
]
export const DUMMY_UTXO_ENFORCED_MARKETPLACES: Marketplaces[] = [
  Marketplaces.OKX,
  Marketplaces.ORDINALS_WALLET,
]
=======
export const CONFIRMED_UTXO_ENFORCED_MARKETPLACES: Marketplaces[] = [Marketplaces.UNISAT, Marketplaces.ORDINALS_WALLET]
export const DUMMY_UTXO_ENFORCED_MARKETPLACES: Marketplaces[] = [Marketplaces.OKX, Marketplaces.ORDINALS_WALLET, Marketplaces.MAGISAT, Marketplaces.MAGIC_EDEN]
>>>>>>> 67ba8d47
export const ESTIMATE_TX_SIZE: number = 350
export const DUMMY_UTXO_SATS = 600 + 600

function checkPaymentType(
<<<<<<< HEAD
  payment: bitcoin.PaymentCreator,
  network: bitcoin.networks.Network
) {
  return (script: Buffer) => {
    try {
      return payment({ output: script, network: network })
    } catch (error) {
      return false
    }
  }
}

const nativeSegwitFormat = (
  script: Buffer,
  network: bitcoin.networks.Network
) => {
  const p2wpkh = checkPaymentType(bitcoin.payments.p2wpkh, network)(script)
  return {
    data: p2wpkh,
  }
}

const nestedSegwitFormat = (
  script: Buffer,
  network: bitcoin.networks.Network
) => {
  const p2sh = checkPaymentType(bitcoin.payments.p2sh, network)(script)
  return {
    data: p2sh,
  }
=======
    payment: bitcoin.PaymentCreator,
    network: bitcoin.networks.Network
) {
    return (script: Buffer) => {
        try {
            return payment({ output: script, network: network })
        } catch (error) {
            return false
        }
    }
}

const nativeSegwitFormat = (
    script: Buffer,
    network: bitcoin.networks.Network
) => {
    const p2wpkh = checkPaymentType(bitcoin.payments.p2wpkh, network)(script)
    return {
        data: p2wpkh,
    }
}

const nestedSegwitFormat = (
    script: Buffer,
    network: bitcoin.networks.Network
) => {
    const p2sh = checkPaymentType(bitcoin.payments.p2sh, network)(script)
    return {
        data: p2sh,
    }
}

const taprootFormat = (
    script: Buffer,
    network: bitcoin.networks.Network
) => {
    const p2tr = checkPaymentType(bitcoin.payments.p2tr, network)(script)
    return {
        data: p2tr,
    }
>>>>>>> 67ba8d47
}

const taprootFormat = (script: Buffer, network: bitcoin.networks.Network) => {
  const p2tr = checkPaymentType(bitcoin.payments.p2tr, network)(script)
  return {
    data: p2tr,
  }
}

function getOutputFormat(script: Buffer, network: bitcoin.networks.Network) {
<<<<<<< HEAD
  const p2sh = nestedSegwitFormat(script, network)
  if (p2sh.data) {
    return AddressType.P2SH_P2WPKH
  }
=======

    const p2sh = nestedSegwitFormat(script, network)
    if (p2sh.data) {
        return AddressType.P2SH_P2WPKH
    }

    const p2wpkh = nativeSegwitFormat(script, network)
    if (p2wpkh.data) {
        return AddressType.P2WPKH
    }


    const p2tr = taprootFormat(script, network)
    if (p2tr.data) {
        return AddressType.P2TR
    }

}
>>>>>>> 67ba8d47

  const p2wpkh = nativeSegwitFormat(script, network)
  if (p2wpkh.data) {
    return AddressType.P2WPKH
  }

<<<<<<< HEAD
  const p2tr = taprootFormat(script, network)
  if (p2tr.data) {
    return AddressType.P2TR
  }
=======
function getTxSizeByAddressType(addressType: AddressType) {
    switch (addressType) {
        case AddressType.P2TR:
            return { input: 42, output: 43, txHeader: 10.5, witness: 66 }

        case AddressType.P2WPKH:
            return { input: 42, output: 43, txHeader: 10.5, witness: 112.5 }

        case AddressType.P2SH_P2WPKH:
            return { input: 64, output: 32, txHeader: 10, witness: 105 }

        default:
            throw new Error("Invalid address type")
    }
>>>>>>> 67ba8d47
}

function getTxSizeByAddressType(addressType: AddressType) {
  switch (addressType) {
    case AddressType.P2TR:
      return { input: 42, output: 43, txHeader: 10.5, witness: 66 }

    case AddressType.P2WPKH:
      return { input: 42, output: 43, txHeader: 10.5, witness: 112.5 }

    case AddressType.P2SH_P2WPKH:
      return { input: 64, output: 32, txHeader: 10, witness: 105 }

    default:
      throw new Error('Invalid address type')
  }
}

export function getUTXOsToCoverAmount({
  utxos,
  amountNeeded,
  excludedUtxos = [],
  insistConfirmedUtxos = false,
}: UtxosToCoverAmount): FormattedUtxo[] {
  try {
    let sum = 0
    const result: FormattedUtxo[] = []
    for (let utxo of utxos) {
      if (isExcludedUtxo(utxo, excludedUtxos)) {
        // Check if the UTXO should be excluded
        continue
      }
      if (insistConfirmedUtxos && utxo.confirmations == 0) {
        continue
      }
      const currentUTXO = utxo
      sum += currentUTXO.satoshis
      result.push(currentUTXO)
      if (sum > amountNeeded) {
        return result
      }
    }
    return []
  } catch (err) {
    throw new Error(err)
  }
}

export function isExcludedUtxo(
  utxo: FormattedUtxo,
  excludedUtxos: FormattedUtxo[]
): Boolean {
  return excludedUtxos?.some(
    (excluded) =>
      excluded?.txId === utxo?.txId &&
      excluded?.outputIndex === utxo?.outputIndex
  )
}

export function getAllUTXOsWorthASpecificValue(
  utxos: FormattedUtxo[],
  value: number
): FormattedUtxo[] {
  return utxos.filter((utxo) => utxo?.satoshis === value)
}

export function addInputConditionally(
  inputData: ConditionalInput,
  addressType: AddressType,
  pubKey: string
): ConditionalInput {
  if (addressType === AddressType.P2TR) {
    inputData['tapInternalKey'] = assertHex(Buffer.from(pubKey, 'hex'))
  }
  return inputData
}

export function getBidCostEstimate(
  offers: MarketplaceOffer[],
  feeRate: number
): number {
  let costEstimate = 0
  for (let i = 0; i < offers?.length; i++) {
    let offerPrice = offers[i]?.price ? offers[i].price : offers[i]?.totalPrice
    costEstimate +=
      offerPrice + parseInt((maxTxSizeForOffers * feeRate).toFixed(0))
  }
  const totalCost = costEstimate
  return totalCost
}

/**
 *
 * ONLY INSIST retrieving confirmed utxos IF ALL the offers are from CONFIRMED_UTXO_ENFORCED_MARKETPLACES
 * Otherwise if there is AT LEAST ONE offer from a marketplace that does not enforce confirmed
 * utxos, DONT INSIST retrieving confirmed utxos.
 *  */
export async function canAddressAffordBid({
  address,
  estimatedCost,
  offers,
  provider,
}: BidAffordabilityCheck): Promise<BidAffordabilityCheckResponse> {
  let insistConfirmedUtxos: boolean = true
  const { utxos } = await addressSpendableUtxos({ address, provider })
  for (let i = 0; i < offers.length; i++) {
    const mktPlace = marketplaceName[offers[i]?.marketplace]
    if (!CONFIRMED_UTXO_ENFORCED_MARKETPLACES.includes(mktPlace)) {
      insistConfirmedUtxos = false
      break
    }
    const excludedUtxos = getAllUTXOsWorthASpecificValue(utxos, 600).slice(0, 2)
    const retrievedUtxos: FormattedUtxo[] = getUTXOsToCoverAmount({
      utxos,
      amountNeeded: estimatedCost,
      excludedUtxos,
      insistConfirmedUtxos,
    })
    retrievedUtxos.push(...excludedUtxos)
    return {
<<<<<<< HEAD
      offers_: offers,
      estimatedCost,
      utxos: retrievedUtxos,
      canAfford: retrievedUtxos.length > 0,
    }
  }
=======
        offers_: offers,
        estimatedCost,
        utxos: retrievedUtxos,
        canAfford: retrievedUtxos.length > 0
    }
>>>>>>> 67ba8d47
}

export function calculateAmountGathered(utxoArray: FormattedUtxo[]): number {
  return utxoArray?.reduce(
    (prev, currentValue) => prev + currentValue.satoshis,
    0
  )
}

<<<<<<< HEAD
export async function selectSpendAddress({
  offers,
  provider,
  feeRate,
  account,
}: SelectSpendAddress): Promise<SelectSpendAddressResponse> {
  feeRate = await sanitizeFeeRate(provider, feeRate)
  const estimatedCost = getBidCostEstimate(offers, feeRate)
  for (let i = 0; i < account.spendStrategy.addressOrder.length; i++) {
    if (
      account.spendStrategy.addressOrder[i] === 'taproot' ||
      account.spendStrategy.addressOrder[i] === 'nativeSegwit'
    ) {
      const address = account[account.spendStrategy.addressOrder[i]].address
      let pubkey: string = account[account.spendStrategy.addressOrder[i]].pubkey
      const afford = await canAddressAffordBid({
        address,
        estimatedCost,
        offers,
        provider,
      })
      const { utxos, canAfford, offers_ } = afford
      if (canAfford) {
        const selectedSpendAddress = address
        const selectedSpendPubkey = pubkey
        const addressType = getAddressType(selectedSpendAddress)
        return {
          address: selectedSpendAddress,
          pubKey: selectedSpendPubkey,
          addressType,
          utxos,
          offers: offers_,
=======


export async function selectSpendAddress({ offers, provider, feeRate, account }: SelectSpendAddress): Promise<SelectSpendAddressResponse> {
    feeRate = await sanitizeFeeRate(provider, feeRate);
    const estimatedCost = getBidCostEstimate(offers, feeRate);
    for (let i = 0; i < account.spendStrategy.addressOrder.length; i++) {
        if (
            account.spendStrategy.addressOrder[i] === 'taproot' ||
            account.spendStrategy.addressOrder[i] === 'nativeSegwit'
        ) {
            const address =
                account[account.spendStrategy.addressOrder[i]].address
            let pubkey: string =
                account[account.spendStrategy.addressOrder[i]].pubkey
            const afford = await canAddressAffordBid({ address, estimatedCost, offers, provider })
            const { utxos, canAfford, offers_ } = afford
            if (canAfford) {
                const selectedSpendAddress = address
                const selectedSpendPubkey = pubkey
                const addressType = getAddressType(selectedSpendAddress)
                return {
                    address: selectedSpendAddress,
                    pubKey: selectedSpendPubkey,
                    addressType,
                    utxos,
                    offers: offers_

                }
            }
        }
        if (i === account.spendStrategy.addressOrder.length - 1) {
            throw new Error(
                'Not enough (confirmed) satoshis available to buy marketplace offers, need  ' +
                estimatedCost +
                ' sats'
            )
>>>>>>> 67ba8d47
        }
      }
    }
    if (i === account.spendStrategy.addressOrder.length - 1) {
      throw new Error(
        'Not enough (confirmed) satoshis available to buy marketplace offers, need  ' +
          estimatedCost +
          ' sats'
      )
    }
  }
}

<<<<<<< HEAD
export async function sanitizeFeeRate(
  provider: Provider,
  feeRate: number
): Promise<number> {
  if (feeRate < 0 || !Number.isSafeInteger(feeRate)) {
    return (await provider.esplora.getFeeEstimates())['1']
  }
  return feeRate
}

export async function prepareAddressForDummyUtxos({
  address,
  network,
  pubKey,
  feeRate,
  addressType,
  utxos = [],
}: PrepareAddressForDummyUtxos): Promise<BuiltPsbt | null> {
  try {
    const paddingUtxos = getAllUTXOsWorthASpecificValue(utxos, 600)
    if (paddingUtxos.length < 2) {
      return dummyUtxosPsbt({
        address,
=======
export async function prepareAddressForDummyUtxos({
    address,
    network,
    pubKey,
    feeRate,
    addressType,
    nUtxos = 2,
    utxos = []
}:
    PrepareAddressForDummyUtxos
): Promise<BuiltPsbt | null> {
    try {
        const paddingUtxos = getAllUTXOsWorthASpecificValue(utxos, 600)
        if (paddingUtxos.length < nUtxos) {
            return dummyUtxosPsbt({ address, utxos, network, feeRate, pubKey, addressType, nUtxos })
        }
        return null;
    } catch (err) {
        throw new Error(
            `An error occured while preparing address for dummy utxos ${err.message}`
        )
    }
}


export function dummyUtxosPsbt({ address, utxos, feeRate, pubKey, addressType, network, nUtxos = 2 }: DummyUtxoOptions): BuiltPsbt {
    const amountNeeded = (DUMMY_UTXO_SATS + parseInt((ESTIMATE_TX_SIZE * feeRate).toFixed(0)))
    const retrievedUtxos = getUTXOsToCoverAmount({
>>>>>>> 67ba8d47
        utxos,
        network,
        feeRate,
        pubKey,
        addressType,
      })
    }
    return null
  } catch (err) {
    throw new Error('An error occured while preparing address for dummy utxos')
  }
}

export function dummyUtxosPsbt({
  address,
  utxos,
  feeRate,
  pubKey,
  addressType,
  network,
}: DummyUtxoOptions): BuiltPsbt {
  const amountNeeded =
    DUMMY_UTXO_SATS + parseInt((ESTIMATE_TX_SIZE * feeRate).toFixed(0))
  const retrievedUtxos = getUTXOsToCoverAmount({
    utxos,
    amountNeeded,
  })
  if (retrievedUtxos.length === 0) {
    throw new Error('No utxos available')
  }

<<<<<<< HEAD
  const txInputs: ConditionalInput[] = []
  const txOutputs: OutputTxTemplate[] = []

  retrievedUtxos.forEach((utxo) => {
    const input = addInputConditionally(
      {
        hash: utxo.txId,
        index: utxo.outputIndex,
        witnessUtxo: {
          value: utxo.satoshis,
          script: Buffer.from(utxo.scriptPk, 'hex'),
        },
      },
      addressType,
      pubKey
    )
    txInputs.push(input)
  })
=======
    const amountRetrieved = calculateAmountGathered(retrievedUtxos)
    const changeAmount = amountRetrieved - amountNeeded
    let changeOutput: OutputTxTemplate | null = null

    for (let i = 0; i < nUtxos; i++) {
        txOutputs.push({
            address,
            value: 600,
        })
    }
    if (changeAmount > 0) changeOutput = { address, value: changeAmount }
>>>>>>> 67ba8d47

  const amountRetrieved = calculateAmountGathered(retrievedUtxos)
  const changeAmount = amountRetrieved - amountNeeded
  let changeOutput: OutputTxTemplate | null = null
  txOutputs.push({
    address,
    value: 600,
  })
  txOutputs.push({
    address,
    value: 600,
  })
  if (changeAmount > 0) changeOutput = { address, value: changeAmount }

  return buildPsbtWithFee({
    inputTemplate: txInputs,
    outputTemplate: txOutputs,
    utxos,
    changeOutput,
    retrievedUtxos,
    spendAddress: address,
    spendPubKey: pubKey,
    amountRetrieved,
    spendAmount: DUMMY_UTXO_SATS,
    feeRate,
    network,
    addressType,
  })
}

export async function updateUtxos({
<<<<<<< HEAD
  originalUtxos,
  txId,
  spendAddress,
  provider,
}: {
  originalUtxos: FormattedUtxo[]
  txId: string
  spendAddress: string
  provider: Provider
}): Promise<FormattedUtxo[]> {
  const txInfo = await provider.esplora.getTxInfo(txId)

  const spentInputs = txInfo.vin.map((input) => ({
    txId: input.txid,
    outputIndex: input.vout,
  }))

  const updatedUtxos = originalUtxos.filter(
    (utxo) =>
      !spentInputs.some(
        (input) =>
          input.txId === utxo.txId && input.outputIndex === utxo.outputIndex
      )
  )

  // Add new UTXOs
  txInfo.vout.forEach((output, index) => {
    if (
      output.scriptpubkey_address === spendAddress &&
      output.value > UTXO_DUST
    ) {
      const newUtxo: FormattedUtxo = {
        txId: txId,
        outputIndex: index,
        satoshis: output.value,
        scriptPk: output.scriptpubkey,
        address: output.scriptpubkey_address,
        inscriptions: [],
        confirmations: txInfo.status.confirmed ? 1 : 0,
      }
      updatedUtxos.push(newUtxo)
    }
  })

  return updatedUtxos
}

function outputTxCheck({
  blueprint,
  swapTx,
  output,
  index,
}: OutputTxCheck): boolean {
  const matchAddress = blueprint.address == output.address
  const dustAmount = output.value > UTXO_DUST
  const nonInscriptionUtxo = !(swapTx == true && index == 1)
  if (matchAddress && dustAmount && nonInscriptionUtxo) {
    return true
  } else {
    return false
  }
=======
    originalUtxos,
    txId,
    spendAddress,
    provider
}: {
    originalUtxos: FormattedUtxo[],
    txId: string,
    spendAddress: string,
    provider: Provider
}): Promise<FormattedUtxo[]> {
    const txInfo = await provider.esplora.getTxInfo(txId)

    const spentInputs = txInfo.vin.map(input => ({
        txId: input.txid,
        outputIndex: input.vout
    }));

    const updatedUtxos = originalUtxos.filter(utxo =>
        !spentInputs.some(input => input.txId === utxo.txId && input.outputIndex === utxo.outputIndex)
    );

    // Add new UTXOs
    txInfo.vout.forEach((output, index) => {
        if (output.scriptpubkey_address === spendAddress && output.value > UTXO_DUST) {
            const newUtxo: FormattedUtxo = {
                txId: txId,
                outputIndex: index,
                satoshis: output.value,
                scriptPk: output.scriptpubkey,
                address: output.scriptpubkey_address,
                inscriptions: [],
                confirmations: txInfo.status.confirmed ? 1 : 0
            };
            updatedUtxos.push(newUtxo);
        }
    });

    return updatedUtxos;
}

function outputTxCheck({
    blueprint,
    swapTx,
    output,
    index
}: OutputTxCheck
): boolean {
    const matchAddress = blueprint.address == output.address
    const dustAmount = output.value > UTXO_DUST
    const nonInscriptionUtxo = !(swapTx == true && index == 1)
    if (matchAddress && dustAmount && nonInscriptionUtxo) {
        return true
    } else {
        return false
    }

>>>>>>> 67ba8d47
}

export function batchMarketplaceOffer(
  offers: MarketplaceOffer[]
): (MarketplaceOffer | MarketplaceBatchOffer)[] {
  const groupedOffers: { [key: string]: MarketplaceOffer[] } = {}

<<<<<<< HEAD
  // Group offers by marketplace
  offers.forEach((offer) => {
    if (!groupedOffers[offer.marketplace]) {
      groupedOffers[offer.marketplace] = []
    }
    groupedOffers[offer.marketplace].push(offer)
  })

  return Object.entries(groupedOffers).flatMap(
    ([marketplace, marketplaceOffers]) => {
      if (marketplace === 'unisat' || marketplace === 'ordinals-wallet') {
        const batchOffer: MarketplaceBatchOffer = {
          ticker: marketplaceOffers[0].ticker,
          offerId: [],
          marketplace,
          price: [],
          unitPrice: [],
          totalPrice: [],
          amount: [],
          address: [],
          inscriptionId: [],
          outpoint: [],
=======
    // Group offers by marketplace
    offers.forEach(offer => {
        if (!groupedOffers[offer.marketplace]) {
            groupedOffers[offer.marketplace] = [];
        }
        groupedOffers[offer.marketplace].push(offer);
    });

    return Object.entries(groupedOffers).flatMap(([marketplace, marketplaceOffers]) => {
        if (marketplace === 'unisat' || marketplace === 'ordinals-wallet' || marketplace === 'magisat') {
            const batchOffer: MarketplaceBatchOffer = {
                ticker: marketplaceOffers[0].ticker,
                offerId: [],
                marketplace,
                price: [],
                unitPrice: [],
                totalPrice: [],
                amount: [],
                address: [],
                inscriptionId: [],
                outpoint: []
            };


            marketplaceOffers.forEach(offer => {
                batchOffer.offerId.push(offer.offerId);
                batchOffer.price?.push(offer.price || 0);
                batchOffer.unitPrice?.push(offer.unitPrice || 0);
                batchOffer.totalPrice?.push(offer.totalPrice || 0);

                if (marketplace === 'unisat' || marketplace === 'magisat') {
                    batchOffer.amount?.push(offer.amount || '');
                    batchOffer.address?.push(offer.address || '');
                } else if (marketplace === 'ordinals-wallet') {
                    batchOffer.inscriptionId?.push(offer.inscriptionId || '');
                    batchOffer.outpoint?.push(offer.outpoint || '');
                }
            });

            return [batchOffer as MarketplaceOffer | MarketplaceBatchOffer];
        } else {
            return marketplaceOffers;
>>>>>>> 67ba8d47
        }

        marketplaceOffers.forEach((offer) => {
          batchOffer.offerId.push(offer.offerId)
          batchOffer.price?.push(offer.price || 0)
          batchOffer.unitPrice?.push(offer.unitPrice || 0)
          batchOffer.totalPrice?.push(offer.totalPrice || 0)

          if (marketplace === 'unisat') {
            batchOffer.amount?.push(offer.amount || '')
            batchOffer.address?.push(offer.address || '')
          } else if (marketplace === 'ordinals-wallet') {
            batchOffer.inscriptionId?.push(offer.inscriptionId || '')
            batchOffer.outpoint?.push(offer.outpoint || '')
          }
        })

        return [batchOffer as MarketplaceOffer | MarketplaceBatchOffer]
      } else {
        return marketplaceOffers
      }
    }
  )
}

export function psbtTxAddressTypes({
  psbt,
  network,
}: {
  psbt: bitcoin.Psbt
  network: bitcoin.Network
}): {
  inputAddressTypes: AddressType[]
  outputAddressTypes: AddressType[]
} {
  const psbtInputs = psbt.data.inputs
  const psbtOutputs = psbt.txOutputs
  const inputAddressTypes: AddressType[] = []
  const outputAddressTypes: AddressType[] = []

  if (psbtInputs.length === 0 || psbtOutputs.length === 0) {
    throw new Error('PSBT requires at least one input & one output ')
  }

  psbtInputs.forEach((input) => {
    const witnessScript =
      input.witnessUtxo && input.witnessUtxo.script
        ? input.witnessUtxo.script
        : null

    if (!witnessScript) {
      throw new Error('Invalid script')
    }

    inputAddressTypes.push(getOutputFormat(witnessScript, network))
  })

  psbtOutputs.forEach((output) => {
    outputAddressTypes.push(getOutputFormat(output.script, network))
  })

  return {
    inputAddressTypes,
    outputAddressTypes,
  }
}

export function estimatePsbtFee({
  txAddressTypes,
  witness = [],
}: {
  txAddressTypes: TxAddressTypes
  witness?: Buffer[]
}): number {
  const { inputAddressTypes, outputAddressTypes } = txAddressTypes
  const witnessHeaderSize = 2
  const inputVB = inputAddressTypes.reduce(
    (j, inputType) => {
      const { input, txHeader, witness } = getTxSizeByAddressType(inputType)
      j.txHeader = txHeader
      j.input += input
      j.witness += witness
      return j
    },
    {
      input: 0,
      witness: 0,
      txHeader: 0,
    }
  )
  const outputVB = outputAddressTypes.reduce((k, outputType) => {
    const { output } = getTxSizeByAddressType(outputType)
    k += output

    return k
  }, 0)

  let witnessByteLength = 0
  if (inputAddressTypes.includes(AddressType.P2TR) && witness?.length) {
    witnessByteLength = witness.reduce(
      (u, witness) => (u += witness.byteLength),
      0
    )
  }

  const witnessSize =
    inputVB.witness + (witness?.length ? witnessByteLength : 0)
  const baseTotal = inputVB.input + inputVB.txHeader + outputVB

  let witnessTotal = 0
  if (witness?.length) {
    witnessTotal = witnessSize
  } else if (witnessSize > 0) {
    witnessTotal = witnessHeaderSize + witnessSize
  }

  const sum = baseTotal + witnessTotal
  const weight = baseTotal * 3 + sum

  return Math.ceil(weight / 4)
}

export function buildPsbtWithFee({
  inputTemplate = [],
  outputTemplate = [],
  utxos,
  changeOutput,
  retrievedUtxos = [],
  spendAddress,
  spendPubKey,
  amountRetrieved,
  spendAmount,
  addressType,
  feeRate,
  network,
}: PsbtBuilder): BuiltPsbt {
  if (inputTemplate.length === 0 || outputTemplate.length === 0) {
    throw new Error('Cant create a psbt with 0 inputs & outputs')
  }

  const inputAddressTypes: AddressType[] = []
  const outputAddressTypes: AddressType[] = []

  inputTemplate.forEach((input) =>
    inputAddressTypes.push(getOutputFormat(input.witnessUtxo.script, network))
  )
  outputTemplate.forEach((output) =>
    outputAddressTypes.push(getAddressType(output.address))
  )
  if (changeOutput != null)
    outputAddressTypes.push(getAddressType(changeOutput.address))

  const txAddressTypes = { inputAddressTypes, outputAddressTypes }
  const finalTxSize = estimatePsbtFee({ txAddressTypes })
  const finalFee = parseInt((finalTxSize * feeRate).toFixed(0))

  let newAmountNeeded = spendAmount + finalFee
  let changeAmount = amountRetrieved - newAmountNeeded

  if (changeAmount < 0) {
    const additionalUtxos = getUTXOsToCoverAmount({
      utxos,
      amountNeeded: newAmountNeeded,
      excludedUtxos: retrievedUtxos,
    })

<<<<<<< HEAD
    if (additionalUtxos.length > 0) {
      // Merge new UTXOs with existing ones and create new templates for recursion
      retrievedUtxos = retrievedUtxos.concat(additionalUtxos)
      additionalUtxos.forEach((utxo) => {
        const input = addInputConditionally(
          {
            hash: utxo.txId,
            index: utxo.outputIndex,
            witnessUtxo: {
              value: utxo.satoshis,
              script: Buffer.from(utxo.scriptPk, 'hex'),
            },
          },
          addressType,
          spendPubKey
        )
        inputTemplate.push(input)
      })

      amountRetrieved = calculateAmountGathered(retrievedUtxos)
      changeAmount = amountRetrieved - newAmountNeeded
      if (changeAmount > 0)
        changeOutput = { address: spendAddress, value: changeAmount }

      return buildPsbtWithFee({
        spendAddress,
        utxos,
        spendAmount,
        feeRate,
        spendPubKey,
        amountRetrieved,
        addressType,
        network,
        changeOutput,
        retrievedUtxos,
        inputTemplate,
        outputTemplate,
      })
    } else {
      throw new Error(
        'Insufficient funds: cannot cover transaction fee with available UTXOs'
      )
    }
  } else {
    if (changeAmount > 0)
      outputTemplate.push({ address: spendAddress, value: changeAmount })
=======
export function buildPsbtWithFee(
    {
        inputTemplate = [],
        outputTemplate = [],
        utxos,
        changeOutput,
        retrievedUtxos = [],
        spendAddress,
        spendPubKey,
        amountRetrieved,
        spendAmount,
        addressType,
        feeRate,
        network
    }: PsbtBuilder
): BuiltPsbt {
    if (inputTemplate.length === 0 || outputTemplate.length === 0) {
        throw new Error('Cant create a psbt with 0 inputs & outputs')
    }

    const inputAddressTypes: AddressType[] = []
    const outputAddressTypes: AddressType[] = []

    inputTemplate.forEach(input => inputAddressTypes.push(getOutputFormat(input.witnessUtxo.script, network)));
    outputTemplate.forEach(output => outputAddressTypes.push(getAddressType(output.address)));
    if (changeOutput != null) outputAddressTypes.push(getAddressType(changeOutput.address))

    const txAddressTypes = { inputAddressTypes, outputAddressTypes }
    const finalTxSize = estimatePsbtFee({ txAddressTypes })
    const finalFee = parseInt((finalTxSize * feeRate).toFixed(0));

    let newAmountNeeded = spendAmount + finalFee;
    let changeAmount = amountRetrieved - newAmountNeeded;


    if (changeAmount < 0) {
        const additionalUtxos = getUTXOsToCoverAmount({
            utxos,
            amountNeeded: newAmountNeeded,
            excludedUtxos: retrievedUtxos,
        });

        if (additionalUtxos.length > 0) {
            // Merge new UTXOs with existing ones and create new templates for recursion
            retrievedUtxos = retrievedUtxos.concat(additionalUtxos);
            additionalUtxos.forEach((utxo) => {
                const input = addInputConditionally({
                    hash: utxo.txId,
                    index: utxo.outputIndex,
                    witnessUtxo: {
                        value: utxo.satoshis,
                        script: Buffer.from(utxo.scriptPk, 'hex'),
                    },
                }, addressType, spendPubKey)
                inputTemplate.push(input)
            })

            amountRetrieved = calculateAmountGathered(retrievedUtxos)
            changeAmount = amountRetrieved - newAmountNeeded
            if (changeAmount > 0) changeOutput = { address: spendAddress, value: changeAmount }

            return buildPsbtWithFee({
                spendAddress,
                utxos,
                spendAmount,
                feeRate,
                spendPubKey,
                amountRetrieved,
                addressType,
                network,
                changeOutput,
                retrievedUtxos,
                inputTemplate,
                outputTemplate
            });
        } else {
            throw new Error('Insufficient funds: cannot cover transaction fee with available UTXOs')
        }
    } else {
        if (changeAmount > 0) outputTemplate.push({ address: spendAddress, value: changeAmount })
>>>>>>> 67ba8d47

    const finalPsbtTx = new bitcoin.Psbt({ network })

<<<<<<< HEAD
    inputTemplate.forEach((input) => finalPsbtTx.addInput(input))
    outputTemplate.forEach((output) => finalPsbtTx.addOutput(output))

    return {
      psbtHex: finalPsbtTx.toHex(),
      psbtBase64: finalPsbtTx.toBase64(),
      inputTemplate,
      outputTemplate,
=======
        inputTemplate.forEach(input => finalPsbtTx.addInput(input));
        outputTemplate.forEach(output => finalPsbtTx.addOutput(output));

        return {
            psbtHex: finalPsbtTx.toHex(),
            psbtBase64: finalPsbtTx.toBase64(),
            inputTemplate,
            outputTemplate
        };
>>>>>>> 67ba8d47
    }
  }
}<|MERGE_RESOLUTION|>--- conflicted
+++ resolved
@@ -2,7 +2,6 @@
 import { FormattedUtxo } from '../shared/interface'
 import { Provider } from '../provider'
 import {
-<<<<<<< HEAD
   BidAffordabilityCheck,
   BidAffordabilityCheckResponse,
   BuiltPsbt,
@@ -26,38 +25,10 @@
 import { AddressType } from '../shared/interface'
 
 import { assertHex } from '../shared/utils'
-=======
-    BidAffordabilityCheck,
-    BidAffordabilityCheckResponse,
-    BuiltPsbt,
-    ConditionalInput,
-    DummyUtxoOptions,
-    MarketplaceBatchOffer,
-    MarketplaceOffer,
-    Marketplaces,
-    OutputTxCheck,
-    OutputTxTemplate,
-    PrepareAddressForDummyUtxos,
-    PsbtBuilder,
-    SelectSpendAddress,
-    SelectSpendAddressResponse,
-    TxAddressTypes,
-    UpdateUtxos,
-    UtxosToCoverAmount,
-    marketplaceName
-} from "./types";
-
-import { AddressType } from "../shared/interface";
-
-
-
-import { assertHex } from "../shared/utils";
->>>>>>> 67ba8d47
 import * as bitcoin from 'bitcoinjs-lib'
 import { UTXO_DUST, getAddressType } from '..'
 
 export const maxTxSizeForOffers: number = 482
-<<<<<<< HEAD
 export const CONFIRMED_UTXO_ENFORCED_MARKETPLACES: Marketplaces[] = [
   Marketplaces.UNISAT,
   Marketplaces.ORDINALS_WALLET,
@@ -65,16 +36,13 @@
 export const DUMMY_UTXO_ENFORCED_MARKETPLACES: Marketplaces[] = [
   Marketplaces.OKX,
   Marketplaces.ORDINALS_WALLET,
+  Marketplaces.MAGISAT,
+  Marketplaces.MAGIC_EDEN,
 ]
-=======
-export const CONFIRMED_UTXO_ENFORCED_MARKETPLACES: Marketplaces[] = [Marketplaces.UNISAT, Marketplaces.ORDINALS_WALLET]
-export const DUMMY_UTXO_ENFORCED_MARKETPLACES: Marketplaces[] = [Marketplaces.OKX, Marketplaces.ORDINALS_WALLET, Marketplaces.MAGISAT, Marketplaces.MAGIC_EDEN]
->>>>>>> 67ba8d47
 export const ESTIMATE_TX_SIZE: number = 350
 export const DUMMY_UTXO_SATS = 600 + 600
 
 function checkPaymentType(
-<<<<<<< HEAD
   payment: bitcoin.PaymentCreator,
   network: bitcoin.networks.Network
 ) {
@@ -105,48 +73,6 @@
   return {
     data: p2sh,
   }
-=======
-    payment: bitcoin.PaymentCreator,
-    network: bitcoin.networks.Network
-) {
-    return (script: Buffer) => {
-        try {
-            return payment({ output: script, network: network })
-        } catch (error) {
-            return false
-        }
-    }
-}
-
-const nativeSegwitFormat = (
-    script: Buffer,
-    network: bitcoin.networks.Network
-) => {
-    const p2wpkh = checkPaymentType(bitcoin.payments.p2wpkh, network)(script)
-    return {
-        data: p2wpkh,
-    }
-}
-
-const nestedSegwitFormat = (
-    script: Buffer,
-    network: bitcoin.networks.Network
-) => {
-    const p2sh = checkPaymentType(bitcoin.payments.p2sh, network)(script)
-    return {
-        data: p2sh,
-    }
-}
-
-const taprootFormat = (
-    script: Buffer,
-    network: bitcoin.networks.Network
-) => {
-    const p2tr = checkPaymentType(bitcoin.payments.p2tr, network)(script)
-    return {
-        data: p2tr,
-    }
->>>>>>> 67ba8d47
 }
 
 const taprootFormat = (script: Buffer, network: bitcoin.networks.Network) => {
@@ -157,58 +83,20 @@
 }
 
 function getOutputFormat(script: Buffer, network: bitcoin.networks.Network) {
-<<<<<<< HEAD
   const p2sh = nestedSegwitFormat(script, network)
   if (p2sh.data) {
     return AddressType.P2SH_P2WPKH
   }
-=======
-
-    const p2sh = nestedSegwitFormat(script, network)
-    if (p2sh.data) {
-        return AddressType.P2SH_P2WPKH
-    }
-
-    const p2wpkh = nativeSegwitFormat(script, network)
-    if (p2wpkh.data) {
-        return AddressType.P2WPKH
-    }
-
-
-    const p2tr = taprootFormat(script, network)
-    if (p2tr.data) {
-        return AddressType.P2TR
-    }
-
-}
->>>>>>> 67ba8d47
 
   const p2wpkh = nativeSegwitFormat(script, network)
   if (p2wpkh.data) {
     return AddressType.P2WPKH
   }
 
-<<<<<<< HEAD
   const p2tr = taprootFormat(script, network)
   if (p2tr.data) {
     return AddressType.P2TR
   }
-=======
-function getTxSizeByAddressType(addressType: AddressType) {
-    switch (addressType) {
-        case AddressType.P2TR:
-            return { input: 42, output: 43, txHeader: 10.5, witness: 66 }
-
-        case AddressType.P2WPKH:
-            return { input: 42, output: 43, txHeader: 10.5, witness: 112.5 }
-
-        case AddressType.P2SH_P2WPKH:
-            return { input: 64, output: 32, txHeader: 10, witness: 105 }
-
-        default:
-            throw new Error("Invalid address type")
-    }
->>>>>>> 67ba8d47
 }
 
 function getTxSizeByAddressType(addressType: AddressType) {
@@ -329,20 +217,12 @@
     })
     retrievedUtxos.push(...excludedUtxos)
     return {
-<<<<<<< HEAD
       offers_: offers,
       estimatedCost,
       utxos: retrievedUtxos,
       canAfford: retrievedUtxos.length > 0,
     }
   }
-=======
-        offers_: offers,
-        estimatedCost,
-        utxos: retrievedUtxos,
-        canAfford: retrievedUtxos.length > 0
-    }
->>>>>>> 67ba8d47
 }
 
 export function calculateAmountGathered(utxoArray: FormattedUtxo[]): number {
@@ -352,7 +232,6 @@
   )
 }
 
-<<<<<<< HEAD
 export async function selectSpendAddress({
   offers,
   provider,
@@ -385,44 +264,6 @@
           addressType,
           utxos,
           offers: offers_,
-=======
-
-
-export async function selectSpendAddress({ offers, provider, feeRate, account }: SelectSpendAddress): Promise<SelectSpendAddressResponse> {
-    feeRate = await sanitizeFeeRate(provider, feeRate);
-    const estimatedCost = getBidCostEstimate(offers, feeRate);
-    for (let i = 0; i < account.spendStrategy.addressOrder.length; i++) {
-        if (
-            account.spendStrategy.addressOrder[i] === 'taproot' ||
-            account.spendStrategy.addressOrder[i] === 'nativeSegwit'
-        ) {
-            const address =
-                account[account.spendStrategy.addressOrder[i]].address
-            let pubkey: string =
-                account[account.spendStrategy.addressOrder[i]].pubkey
-            const afford = await canAddressAffordBid({ address, estimatedCost, offers, provider })
-            const { utxos, canAfford, offers_ } = afford
-            if (canAfford) {
-                const selectedSpendAddress = address
-                const selectedSpendPubkey = pubkey
-                const addressType = getAddressType(selectedSpendAddress)
-                return {
-                    address: selectedSpendAddress,
-                    pubKey: selectedSpendPubkey,
-                    addressType,
-                    utxos,
-                    offers: offers_
-
-                }
-            }
-        }
-        if (i === account.spendStrategy.addressOrder.length - 1) {
-            throw new Error(
-                'Not enough (confirmed) satoshis available to buy marketplace offers, need  ' +
-                estimatedCost +
-                ' sats'
-            )
->>>>>>> 67ba8d47
         }
       }
     }
@@ -433,10 +274,17 @@
           ' sats'
       )
     }
-  }
-}
-
-<<<<<<< HEAD
+
+    if (i === account.spendStrategy.addressOrder.length - 1) {
+      throw new Error(
+        'Not enough (confirmed) satoshis available to buy marketplace offers, need  ' +
+          estimatedCost +
+          ' sats'
+      )
+    }
+  }
+}
+
 export async function sanitizeFeeRate(
   provider: Provider,
   feeRate: number
@@ -453,53 +301,27 @@
   pubKey,
   feeRate,
   addressType,
+  nUtxos = 2,
   utxos = [],
 }: PrepareAddressForDummyUtxos): Promise<BuiltPsbt | null> {
   try {
     const paddingUtxos = getAllUTXOsWorthASpecificValue(utxos, 600)
-    if (paddingUtxos.length < 2) {
+    if (paddingUtxos.length < nUtxos) {
       return dummyUtxosPsbt({
         address,
-=======
-export async function prepareAddressForDummyUtxos({
-    address,
-    network,
-    pubKey,
-    feeRate,
-    addressType,
-    nUtxos = 2,
-    utxos = []
-}:
-    PrepareAddressForDummyUtxos
-): Promise<BuiltPsbt | null> {
-    try {
-        const paddingUtxos = getAllUTXOsWorthASpecificValue(utxos, 600)
-        if (paddingUtxos.length < nUtxos) {
-            return dummyUtxosPsbt({ address, utxos, network, feeRate, pubKey, addressType, nUtxos })
-        }
-        return null;
-    } catch (err) {
-        throw new Error(
-            `An error occured while preparing address for dummy utxos ${err.message}`
-        )
-    }
-}
-
-
-export function dummyUtxosPsbt({ address, utxos, feeRate, pubKey, addressType, network, nUtxos = 2 }: DummyUtxoOptions): BuiltPsbt {
-    const amountNeeded = (DUMMY_UTXO_SATS + parseInt((ESTIMATE_TX_SIZE * feeRate).toFixed(0)))
-    const retrievedUtxos = getUTXOsToCoverAmount({
->>>>>>> 67ba8d47
         utxos,
         network,
         feeRate,
         pubKey,
         addressType,
+        nUtxos,
       })
     }
     return null
   } catch (err) {
-    throw new Error('An error occured while preparing address for dummy utxos')
+    throw new Error(
+      `An error occured while preparing address for dummy utxos ${err.message}`
+    )
   }
 }
 
@@ -510,7 +332,10 @@
   pubKey,
   addressType,
   network,
+  nUtxos = 2,
 }: DummyUtxoOptions): BuiltPsbt {
+  const txInputs: ConditionalInput[] = []
+  const txOutputs: OutputTxTemplate[] = []
   const amountNeeded =
     DUMMY_UTXO_SATS + parseInt((ESTIMATE_TX_SIZE * feeRate).toFixed(0))
   const retrievedUtxos = getUTXOsToCoverAmount({
@@ -520,10 +345,6 @@
   if (retrievedUtxos.length === 0) {
     throw new Error('No utxos available')
   }
-
-<<<<<<< HEAD
-  const txInputs: ConditionalInput[] = []
-  const txOutputs: OutputTxTemplate[] = []
 
   retrievedUtxos.forEach((utxo) => {
     const input = addInputConditionally(
@@ -540,31 +361,33 @@
     )
     txInputs.push(input)
   })
-=======
-    const amountRetrieved = calculateAmountGathered(retrievedUtxos)
-    const changeAmount = amountRetrieved - amountNeeded
-    let changeOutput: OutputTxTemplate | null = null
-
-    for (let i = 0; i < nUtxos; i++) {
-        txOutputs.push({
-            address,
-            value: 600,
-        })
-    }
-    if (changeAmount > 0) changeOutput = { address, value: changeAmount }
->>>>>>> 67ba8d47
+
+  retrievedUtxos.forEach((utxo) => {
+    const input = addInputConditionally(
+      {
+        hash: utxo.txId,
+        index: utxo.outputIndex,
+        witnessUtxo: {
+          value: utxo.satoshis,
+          script: Buffer.from(utxo.scriptPk, 'hex'),
+        },
+      },
+      addressType,
+      pubKey
+    )
+    txInputs.push(input)
+  })
 
   const amountRetrieved = calculateAmountGathered(retrievedUtxos)
   const changeAmount = amountRetrieved - amountNeeded
   let changeOutput: OutputTxTemplate | null = null
-  txOutputs.push({
-    address,
-    value: 600,
-  })
-  txOutputs.push({
-    address,
-    value: 600,
-  })
+
+  for (let i = 0; i < nUtxos; i++) {
+    txOutputs.push({
+      address,
+      value: 600,
+    })
+  }
   if (changeAmount > 0) changeOutput = { address, value: changeAmount }
 
   return buildPsbtWithFee({
@@ -584,7 +407,6 @@
 }
 
 export async function updateUtxos({
-<<<<<<< HEAD
   originalUtxos,
   txId,
   spendAddress,
@@ -632,7 +454,7 @@
   return updatedUtxos
 }
 
-function outputTxCheck({
+export function outputTxCheck({
   blueprint,
   swapTx,
   output,
@@ -646,64 +468,6 @@
   } else {
     return false
   }
-=======
-    originalUtxos,
-    txId,
-    spendAddress,
-    provider
-}: {
-    originalUtxos: FormattedUtxo[],
-    txId: string,
-    spendAddress: string,
-    provider: Provider
-}): Promise<FormattedUtxo[]> {
-    const txInfo = await provider.esplora.getTxInfo(txId)
-
-    const spentInputs = txInfo.vin.map(input => ({
-        txId: input.txid,
-        outputIndex: input.vout
-    }));
-
-    const updatedUtxos = originalUtxos.filter(utxo =>
-        !spentInputs.some(input => input.txId === utxo.txId && input.outputIndex === utxo.outputIndex)
-    );
-
-    // Add new UTXOs
-    txInfo.vout.forEach((output, index) => {
-        if (output.scriptpubkey_address === spendAddress && output.value > UTXO_DUST) {
-            const newUtxo: FormattedUtxo = {
-                txId: txId,
-                outputIndex: index,
-                satoshis: output.value,
-                scriptPk: output.scriptpubkey,
-                address: output.scriptpubkey_address,
-                inscriptions: [],
-                confirmations: txInfo.status.confirmed ? 1 : 0
-            };
-            updatedUtxos.push(newUtxo);
-        }
-    });
-
-    return updatedUtxos;
-}
-
-function outputTxCheck({
-    blueprint,
-    swapTx,
-    output,
-    index
-}: OutputTxCheck
-): boolean {
-    const matchAddress = blueprint.address == output.address
-    const dustAmount = output.value > UTXO_DUST
-    const nonInscriptionUtxo = !(swapTx == true && index == 1)
-    if (matchAddress && dustAmount && nonInscriptionUtxo) {
-        return true
-    } else {
-        return false
-    }
-
->>>>>>> 67ba8d47
 }
 
 export function batchMarketplaceOffer(
@@ -711,7 +475,6 @@
 ): (MarketplaceOffer | MarketplaceBatchOffer)[] {
   const groupedOffers: { [key: string]: MarketplaceOffer[] } = {}
 
-<<<<<<< HEAD
   // Group offers by marketplace
   offers.forEach((offer) => {
     if (!groupedOffers[offer.marketplace]) {
@@ -722,7 +485,11 @@
 
   return Object.entries(groupedOffers).flatMap(
     ([marketplace, marketplaceOffers]) => {
-      if (marketplace === 'unisat' || marketplace === 'ordinals-wallet') {
+      if (
+        marketplace === 'unisat' ||
+        marketplace === 'ordinals-wallet' ||
+        marketplace === 'magisat'
+      ) {
         const batchOffer: MarketplaceBatchOffer = {
           ticker: marketplaceOffers[0].ticker,
           offerId: [],
@@ -734,50 +501,6 @@
           address: [],
           inscriptionId: [],
           outpoint: [],
-=======
-    // Group offers by marketplace
-    offers.forEach(offer => {
-        if (!groupedOffers[offer.marketplace]) {
-            groupedOffers[offer.marketplace] = [];
-        }
-        groupedOffers[offer.marketplace].push(offer);
-    });
-
-    return Object.entries(groupedOffers).flatMap(([marketplace, marketplaceOffers]) => {
-        if (marketplace === 'unisat' || marketplace === 'ordinals-wallet' || marketplace === 'magisat') {
-            const batchOffer: MarketplaceBatchOffer = {
-                ticker: marketplaceOffers[0].ticker,
-                offerId: [],
-                marketplace,
-                price: [],
-                unitPrice: [],
-                totalPrice: [],
-                amount: [],
-                address: [],
-                inscriptionId: [],
-                outpoint: []
-            };
-
-
-            marketplaceOffers.forEach(offer => {
-                batchOffer.offerId.push(offer.offerId);
-                batchOffer.price?.push(offer.price || 0);
-                batchOffer.unitPrice?.push(offer.unitPrice || 0);
-                batchOffer.totalPrice?.push(offer.totalPrice || 0);
-
-                if (marketplace === 'unisat' || marketplace === 'magisat') {
-                    batchOffer.amount?.push(offer.amount || '');
-                    batchOffer.address?.push(offer.address || '');
-                } else if (marketplace === 'ordinals-wallet') {
-                    batchOffer.inscriptionId?.push(offer.inscriptionId || '');
-                    batchOffer.outpoint?.push(offer.outpoint || '');
-                }
-            });
-
-            return [batchOffer as MarketplaceOffer | MarketplaceBatchOffer];
-        } else {
-            return marketplaceOffers;
->>>>>>> 67ba8d47
         }
 
         marketplaceOffers.forEach((offer) => {
@@ -786,7 +509,7 @@
           batchOffer.unitPrice?.push(offer.unitPrice || 0)
           batchOffer.totalPrice?.push(offer.totalPrice || 0)
 
-          if (marketplace === 'unisat') {
+          if (marketplace === 'unisat' || marketplace === 'magisat') {
             batchOffer.amount?.push(offer.amount || '')
             batchOffer.address?.push(offer.address || '')
           } else if (marketplace === 'ordinals-wallet') {
@@ -944,7 +667,6 @@
       excludedUtxos: retrievedUtxos,
     })
 
-<<<<<<< HEAD
     if (additionalUtxos.length > 0) {
       // Merge new UTXOs with existing ones and create new templates for recursion
       retrievedUtxos = retrievedUtxos.concat(additionalUtxos)
@@ -991,92 +713,9 @@
   } else {
     if (changeAmount > 0)
       outputTemplate.push({ address: spendAddress, value: changeAmount })
-=======
-export function buildPsbtWithFee(
-    {
-        inputTemplate = [],
-        outputTemplate = [],
-        utxos,
-        changeOutput,
-        retrievedUtxos = [],
-        spendAddress,
-        spendPubKey,
-        amountRetrieved,
-        spendAmount,
-        addressType,
-        feeRate,
-        network
-    }: PsbtBuilder
-): BuiltPsbt {
-    if (inputTemplate.length === 0 || outputTemplate.length === 0) {
-        throw new Error('Cant create a psbt with 0 inputs & outputs')
-    }
-
-    const inputAddressTypes: AddressType[] = []
-    const outputAddressTypes: AddressType[] = []
-
-    inputTemplate.forEach(input => inputAddressTypes.push(getOutputFormat(input.witnessUtxo.script, network)));
-    outputTemplate.forEach(output => outputAddressTypes.push(getAddressType(output.address)));
-    if (changeOutput != null) outputAddressTypes.push(getAddressType(changeOutput.address))
-
-    const txAddressTypes = { inputAddressTypes, outputAddressTypes }
-    const finalTxSize = estimatePsbtFee({ txAddressTypes })
-    const finalFee = parseInt((finalTxSize * feeRate).toFixed(0));
-
-    let newAmountNeeded = spendAmount + finalFee;
-    let changeAmount = amountRetrieved - newAmountNeeded;
-
-
-    if (changeAmount < 0) {
-        const additionalUtxos = getUTXOsToCoverAmount({
-            utxos,
-            amountNeeded: newAmountNeeded,
-            excludedUtxos: retrievedUtxos,
-        });
-
-        if (additionalUtxos.length > 0) {
-            // Merge new UTXOs with existing ones and create new templates for recursion
-            retrievedUtxos = retrievedUtxos.concat(additionalUtxos);
-            additionalUtxos.forEach((utxo) => {
-                const input = addInputConditionally({
-                    hash: utxo.txId,
-                    index: utxo.outputIndex,
-                    witnessUtxo: {
-                        value: utxo.satoshis,
-                        script: Buffer.from(utxo.scriptPk, 'hex'),
-                    },
-                }, addressType, spendPubKey)
-                inputTemplate.push(input)
-            })
-
-            amountRetrieved = calculateAmountGathered(retrievedUtxos)
-            changeAmount = amountRetrieved - newAmountNeeded
-            if (changeAmount > 0) changeOutput = { address: spendAddress, value: changeAmount }
-
-            return buildPsbtWithFee({
-                spendAddress,
-                utxos,
-                spendAmount,
-                feeRate,
-                spendPubKey,
-                amountRetrieved,
-                addressType,
-                network,
-                changeOutput,
-                retrievedUtxos,
-                inputTemplate,
-                outputTemplate
-            });
-        } else {
-            throw new Error('Insufficient funds: cannot cover transaction fee with available UTXOs')
-        }
-    } else {
-        if (changeAmount > 0) outputTemplate.push({ address: spendAddress, value: changeAmount })
->>>>>>> 67ba8d47
 
     const finalPsbtTx = new bitcoin.Psbt({ network })
 
-<<<<<<< HEAD
     inputTemplate.forEach((input) => finalPsbtTx.addInput(input))
     outputTemplate.forEach((output) => finalPsbtTx.addOutput(output))
 
@@ -1085,17 +724,6 @@
       psbtBase64: finalPsbtTx.toBase64(),
       inputTemplate,
       outputTemplate,
-=======
-        inputTemplate.forEach(input => finalPsbtTx.addInput(input));
-        outputTemplate.forEach(output => finalPsbtTx.addOutput(output));
-
-        return {
-            psbtHex: finalPsbtTx.toHex(),
-            psbtBase64: finalPsbtTx.toBase64(),
-            inputTemplate,
-            outputTemplate
-        };
->>>>>>> 67ba8d47
     }
   }
 }