--- conflicted
+++ resolved
@@ -32,23 +32,6 @@
   account: Account
   provider: Provider
 }) => {
-<<<<<<< HEAD
-  let balance: number = 0
-  let pendingBalance: number = 0
-
-  for (let i = 0; i < account.spendStrategy.addressOrder.length; i++) {
-    const address = account[account.spendStrategy.addressOrder[i]].address
-
-    const { spendableTotalBalance, pendingTotalBalance } = await addressUtxos({
-      address,
-      provider,
-      spendStrategy: account.spendStrategy,
-    })
-    balance += spendableTotalBalance
-    pendingBalance += pendingTotalBalance
-  }
-  return { balance, pendingBalance }
-=======
   let confirmedAmount: number = 0
   let pendingAmount: number = 0
   let amount: number = 0
@@ -104,119 +87,6 @@
     pendingAmount: pendingAmount / 10 ** 8,
     amount: amount / 10 ** 8,
   }
-}
-
-export const addressSpendableUtxos = async ({
-  address,
-  provider,
-  spendAmount,
-  spendStrategy,
-}: {
-  address: string
-  provider: Provider
-  spendAmount?: number
-  spendStrategy?: SpendStrategy
-}) => {
-  let totalAmount = 0
-  const formattedUtxos: FormattedUtxo[] = []
-
-  let utxos = await provider.esplora.getAddressUtxo(address)
-
-  if (utxos.length === 0) {
-    return { totalAmount, utxos: formattedUtxos }
-  }
-
-  const utxoSortGreatestToLeast = spendStrategy?.utxoSortGreatestToLeast ?? true
-
-  utxos = utxos
-    .filter((utxo) => utxo.value > UTXO_DUST && utxo.value !== 546)
-    .sort((a, b) =>
-      utxoSortGreatestToLeast ? b.value - a.value : a.value - b.value
-    )
-
-  const utxoPromises = utxos.map(async (utxo) => {
-    const outputId = `${utxo.txid}:${utxo.vout}`
-
-    const [hasInscription, hasRune] = await Promise.all([
-      provider.ord.getTxOutput(outputId),
-      provider.network !== bitcoin.networks.regtest
-        ? provider.api.getOutputRune({ output: outputId })
-        : Promise.resolve(false),
-    ])
-
-    return { utxo, hasInscription, hasRune }
-  })
-
-  const results = await Promise.all(utxoPromises)
-
-  for (const { utxo, hasInscription, hasRune } of results) {
-    if (
-      (spendAmount && totalAmount >= spendAmount) ||
-      hasInscription.inscriptions.length > 0 ||
-      hasInscription.runes.length > 0 ||
-      !hasInscription.indexed ||
-      hasInscription.value === 546 ||
-      hasRune?.output
-    ) {
-      continue
-    }
-
-    const transactionDetails = await provider.esplora.getTxInfo(utxo.txid)
-    const voutEntry = transactionDetails.vout.find(
-      (v) => v.scriptpubkey_address === address
-    )
-
-    formattedUtxos.push({
-      txId: utxo.txid,
-      outputIndex: utxo.vout,
-      satoshis: utxo.value,
-      confirmations: utxo.status.confirmed ? 3 : 0,
-      scriptPk: voutEntry.scriptpubkey,
-      address: address,
-      inscriptions: [],
-    })
-
-    totalAmount += utxo.value
-
-    if (spendAmount && totalAmount >= spendAmount) {
-      break
-    }
-  }
-
-  return { totalAmount, utxos: formattedUtxos }
-}
-
-export const accountSpendableUtxos = async ({
-  account,
-  provider,
-  spendAmount,
-}: {
-  account: Account
-  provider: Provider
-  spendAmount?: number
-}) => {
-  let totalAmount: number = 0
-  let allUtxos: FormattedUtxo[] = []
-  let remainingSpendAmount = spendAmount
-  for (let i = 0; i < account.spendStrategy.addressOrder.length; i++) {
-    const address = account[account.spendStrategy.addressOrder[i]].address
-
-    const { totalAmount: addressTotal, utxos: formattedUtxos } =
-      await addressSpendableUtxos({
-        address,
-        provider,
-        spendAmount: remainingSpendAmount,
-        spendStrategy: account.spendStrategy,
-      })
-    totalAmount += addressTotal
-    allUtxos = [...allUtxos, ...formattedUtxos]
-    if (spendAmount && totalAmount >= spendAmount) {
-      return { totalAmount, utxos: allUtxos }
-    }
-    remainingSpendAmount -= addressTotal
-  }
-  return { totalAmount, utxos: allUtxos }
->>>>>>> e679bb84
 }
 
 export const addressUtxos = async ({
@@ -385,14 +255,7 @@
   let accountSpendableTotalBalance: number = 0
   let accountPendingTotalBalance: number = 0
   let accountTotalBalance: number = 0
-<<<<<<< HEAD
-  let accountSpendableTotalUtxos: FormattedUtxo[] = []
-  const accounts = []
-
-  for (let i = 0; i < account.spendStrategy.addressOrder.length; i++) {
-    const address = account[account.spendStrategy.addressOrder[i]].address
-    const addressType = account.spendStrategy.addressOrder[i]
-=======
+  let accountSpendableTotalUtxos = []
   const accounts = {}
   const addresses = [
     { addressType: 'nativeSegwit', address: account.nativeSegwit.address },
@@ -403,7 +266,6 @@
   for (let i = 0; i < addresses.length; i++) {
     const address = addresses[i].address
     const addressType = addresses[i].addressType
->>>>>>> e679bb84
     const {
       spendableTotalBalance,
       spendableUtxos,
@@ -433,8 +295,8 @@
     }
   }
   return {
+    accountSpendableTotalUtxos,
     accountTotalBalance,
-    accountSpendableTotalUtxos,
     accountSpendableTotalBalance,
     accountPendingTotalBalance,
     accounts,
