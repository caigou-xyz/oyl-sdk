import * as bitcoin from 'bitcoinjs-lib'
<<<<<<< HEAD
import { createPsbt, findCollectible } from './collectible'
import { Account, mnemonicToAccount } from '../account/account'
import { Provider } from '../provider/provider'
import { GatheredUtxos } from 'shared/interface'
=======
import * as collectible from './collectible'
import * as utxo from '../utxo/utxo'
import { Account, mnemonicToAccount } from '../account'
import { Opts, mainnetMnemonic } from '../shared/constants'
import { Provider } from '../provider'
import * as dotenv from 'dotenv'

dotenv.config()
>>>>>>> 67ba8d47

const provider = new Provider({
  url: '',
  projectId: '',
  network: bitcoin.networks.regtest,
  networkType: 'mainnet',
})

const account: Account = mnemonicToAccount({
  mnemonic:
    'abandon abandon abandon abandon abandon abandon abandon abandon abandon abandon abandon about',
  opts: { index: 0, network: bitcoin.networks.regtest },
})

const { address } = bitcoin.payments.p2tr({
  pubkey: Buffer.from(account.taproot.pubKeyXOnly, 'hex'),
  network: bitcoin.networks.regtest,
})

const { output } = bitcoin.payments.p2tr({
  address,
  network: bitcoin.networks.regtest,
})
const scriptPk = output.toString('hex')

<<<<<<< HEAD
const testFormattedUtxos: GatheredUtxos = {
=======
jest.mock('../provider/provider', () => ({
  Provider: jest.fn().mockImplementation(() => ({
    esplora: {
      getFeeEstimates: jest.fn().mockResolvedValue({ '1': 100 }),
    },
  })),
}))

jest.spyOn(utxo, 'accountSpendableUtxos').mockResolvedValue({
  totalAmount: 20000,
>>>>>>> 67ba8d47
  utxos: [
    {
      txId: '72e22e25fa587c01cbd0a86a5727090c9cdf12e47126c99e35b24185c395b274',
      outputIndex: 0,
<<<<<<< HEAD
      satoshis: 100000,
      confirmations: 3,
      scriptPk,
      address: account.nativeSegwit.address,
      inscriptions: [],
    },
    {
      txId: '72e22e25fa587c01cbd0a86a5727090c9cdf12e47126c99e35b24185c395b275',
      outputIndex: 0,
      satoshis: 100000,
      confirmations: 3,
      scriptPk,
      address: account.nativeSegwit.address,
      inscriptions: [],
=======
      satoshis: 20000,
      scriptPk: scriptPk,
      address,
      inscriptions: [],
      confirmations: 1,
>>>>>>> 67ba8d47
    },
  ],
  totalAmount: 200000,
}

<<<<<<< HEAD
jest.spyOn(require('./collectible'), 'findCollectible').mockResolvedValue({
  txId: 'e3c3b1c9e5a45b4f6c7e1a9c3d6e2a7d8f9b0c3a5c7e4f6d7e1a8b9c0a1b2c31',
  voutIndex: 0,
=======
jest.spyOn(collectible, 'findCollectible').mockResolvedValue({
  txId: 'e3c3b1c9e5a45b4f6c7e1a9c3d6e2a7d8f9b0c3a5c7e4f6d7e1a8b9c0a1b2c31',
  voutIndex: '294',
>>>>>>> 67ba8d47
  data: {
    scriptpubkey:
      '51200d89d702fafc100ab8eae890cbaf40b3547d6f1429564cf5d5f8d517f4caa390',
    scriptpubkey_asm:
      'OP_PUSHNUM_1 OP_PUSHBYTES_32 0d89d702fafc100ab8eae890cbaf40b3547d6f1429564cf5d5f8d517f4caa390',
    scriptpubkey_type: 'v1_p2tr',
    scriptpubkey_address: address,
    value: 546,
  },
})

describe('collectible sendTx', () => {
  beforeEach(() => {
    jest.resetModules()
  })

  it('creates a transaction successfully', async () => {
<<<<<<< HEAD
    const result = await createPsbt({
      gatheredUtxos: testFormattedUtxos,
=======
    const result = await collectible.createPsbt({
>>>>>>> 67ba8d47
      toAddress: address,
      inscriptionAddress: account.taproot.address,
      inscriptionId: 'testInscriptionId:0',
      feeRate: 3,
      account: account,
      provider: provider,
    })
    expect(result.psbt).toBeDefined()
<<<<<<< HEAD
    expect(findCollectible).toHaveBeenCalledWith({
=======
    expect(utxo.accountSpendableUtxos).toHaveBeenCalledWith({
      account: account,
      provider: provider,
      spendAmount: 1540,
    })
    expect(collectible.findCollectible).toHaveBeenCalledWith({
>>>>>>> 67ba8d47
      address: account.taproot.address,
      provider: provider,
      inscriptionId: 'testInscriptionId:0',
    })
  })
})<|MERGE_RESOLUTION|>--- conflicted
+++ resolved
@@ -1,19 +1,8 @@
 import * as bitcoin from 'bitcoinjs-lib'
-<<<<<<< HEAD
 import { createPsbt, findCollectible } from './collectible'
 import { Account, mnemonicToAccount } from '../account/account'
 import { Provider } from '../provider/provider'
 import { GatheredUtxos } from 'shared/interface'
-=======
-import * as collectible from './collectible'
-import * as utxo from '../utxo/utxo'
-import { Account, mnemonicToAccount } from '../account'
-import { Opts, mainnetMnemonic } from '../shared/constants'
-import { Provider } from '../provider'
-import * as dotenv from 'dotenv'
-
-dotenv.config()
->>>>>>> 67ba8d47
 
 const provider = new Provider({
   url: '',
@@ -39,25 +28,11 @@
 })
 const scriptPk = output.toString('hex')
 
-<<<<<<< HEAD
 const testFormattedUtxos: GatheredUtxos = {
-=======
-jest.mock('../provider/provider', () => ({
-  Provider: jest.fn().mockImplementation(() => ({
-    esplora: {
-      getFeeEstimates: jest.fn().mockResolvedValue({ '1': 100 }),
-    },
-  })),
-}))
-
-jest.spyOn(utxo, 'accountSpendableUtxos').mockResolvedValue({
-  totalAmount: 20000,
->>>>>>> 67ba8d47
   utxos: [
     {
       txId: '72e22e25fa587c01cbd0a86a5727090c9cdf12e47126c99e35b24185c395b274',
       outputIndex: 0,
-<<<<<<< HEAD
       satoshis: 100000,
       confirmations: 3,
       scriptPk,
@@ -72,27 +47,14 @@
       scriptPk,
       address: account.nativeSegwit.address,
       inscriptions: [],
-=======
-      satoshis: 20000,
-      scriptPk: scriptPk,
-      address,
-      inscriptions: [],
-      confirmations: 1,
->>>>>>> 67ba8d47
     },
   ],
   totalAmount: 200000,
 }
 
-<<<<<<< HEAD
 jest.spyOn(require('./collectible'), 'findCollectible').mockResolvedValue({
   txId: 'e3c3b1c9e5a45b4f6c7e1a9c3d6e2a7d8f9b0c3a5c7e4f6d7e1a8b9c0a1b2c31',
   voutIndex: 0,
-=======
-jest.spyOn(collectible, 'findCollectible').mockResolvedValue({
-  txId: 'e3c3b1c9e5a45b4f6c7e1a9c3d6e2a7d8f9b0c3a5c7e4f6d7e1a8b9c0a1b2c31',
-  voutIndex: '294',
->>>>>>> 67ba8d47
   data: {
     scriptpubkey:
       '51200d89d702fafc100ab8eae890cbaf40b3547d6f1429564cf5d5f8d517f4caa390',
@@ -110,12 +72,8 @@
   })
 
   it('creates a transaction successfully', async () => {
-<<<<<<< HEAD
     const result = await createPsbt({
       gatheredUtxos: testFormattedUtxos,
-=======
-    const result = await collectible.createPsbt({
->>>>>>> 67ba8d47
       toAddress: address,
       inscriptionAddress: account.taproot.address,
       inscriptionId: 'testInscriptionId:0',
@@ -124,16 +82,7 @@
       provider: provider,
     })
     expect(result.psbt).toBeDefined()
-<<<<<<< HEAD
     expect(findCollectible).toHaveBeenCalledWith({
-=======
-    expect(utxo.accountSpendableUtxos).toHaveBeenCalledWith({
-      account: account,
-      provider: provider,
-      spendAmount: 1540,
-    })
-    expect(collectible.findCollectible).toHaveBeenCalledWith({
->>>>>>> 67ba8d47
       address: account.taproot.address,
       provider: provider,
       inscriptionId: 'testInscriptionId:0',
