--- conflicted
+++ resolved
@@ -9,17 +9,9 @@
 import * as collectible from '../collectible'
 import * as rune from '../rune'
 
-<<<<<<< HEAD
-import {
-  generateMnemonic,
-  getWalletPrivateKeys,
-  mnemonicToAccount,
-  ProviderConstructorArgs,
-} from '..'
+
 import "dotenv/config";
-=======
 import { generateMnemonic, getWalletPrivateKeys, mnemonicToAccount } from '..'
->>>>>>> b1a59fbf
 import * as bitcoin from 'bitcoinjs-lib'
 import { Provider } from '..'
 import { Signer } from '..'
