"use strict";
Object.defineProperty(exports, "__esModule", { value: true });
exports.marketplaceName = exports.Marketplaces = void 0;
var Marketplaces;
(function (Marketplaces) {
    Marketplaces[Marketplaces["UNISAT"] = 0] = "UNISAT";
    Marketplaces[Marketplaces["OKX"] = 1] = "OKX";
    Marketplaces[Marketplaces["ORDINALS_WALLET"] = 2] = "ORDINALS_WALLET";
    Marketplaces[Marketplaces["MAGISAT"] = 3] = "MAGISAT";
    Marketplaces[Marketplaces["MAGIC_EDEN"] = 4] = "MAGIC_EDEN";
})(Marketplaces = exports.Marketplaces || (exports.Marketplaces = {}));
exports.marketplaceName = {
<<<<<<< HEAD
    unisat: Marketplaces.UNISAT,
    okx: Marketplaces.OKX,
    'ordinals-wallet': Marketplaces.ORDINALS_WALLET,
=======
    'unisat': Marketplaces.UNISAT,
    'okx': Marketplaces.OKX,
    'ordinals-wallet': Marketplaces.ORDINALS_WALLET,
    'magisat': Marketplaces.MAGISAT,
    'magic-eden': Marketplaces.MAGIC_EDEN
>>>>>>> 67ba8d47
};
//# sourceMappingURL=types.js.map<|MERGE_RESOLUTION|>--- conflicted
+++ resolved
@@ -10,16 +10,10 @@
     Marketplaces[Marketplaces["MAGIC_EDEN"] = 4] = "MAGIC_EDEN";
 })(Marketplaces = exports.Marketplaces || (exports.Marketplaces = {}));
 exports.marketplaceName = {
-<<<<<<< HEAD
     unisat: Marketplaces.UNISAT,
     okx: Marketplaces.OKX,
     'ordinals-wallet': Marketplaces.ORDINALS_WALLET,
-=======
-    'unisat': Marketplaces.UNISAT,
-    'okx': Marketplaces.OKX,
-    'ordinals-wallet': Marketplaces.ORDINALS_WALLET,
-    'magisat': Marketplaces.MAGISAT,
-    'magic-eden': Marketplaces.MAGIC_EDEN
->>>>>>> 67ba8d47
+    magisat: Marketplaces.MAGISAT,
+    'magic-eden': Marketplaces.MAGIC_EDEN,
 };
 //# sourceMappingURL=types.js.map