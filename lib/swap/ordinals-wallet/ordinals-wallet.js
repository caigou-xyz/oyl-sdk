--- conflicted
+++ resolved
@@ -32,29 +32,9 @@
 async function ordinalWalletSwap({ address, offer, receiveAddress, feeRate, pubKey, assetType, provider, utxos, signer }) {
     let dummyTxId = null;
     let purchaseTxId = null;
-<<<<<<< HEAD
     let setupTx = null;
-=======
-    const addressType = (0, __1.getAddressType)(address);
-    const network = provider.network;
-    const psbtForDummyUtxos = await (0, helpers_1.prepareAddressForDummyUtxos)({ address, utxos, network, pubKey, feeRate, addressType });
-    if (psbtForDummyUtxos != null) {
-        const { psbtBase64, inputTemplate, outputTemplate } = psbtForDummyUtxos;
-        const { signedPsbt } = await signer.signAllInputs({
-            rawPsbt: psbtBase64,
-            finalize: true,
-        });
-        const { txId } = await provider.pushPsbt({ psbtBase64: signedPsbt });
-        dummyTxId = txId;
-        await (0, __1.timeout)(5000);
-        utxos = await (0, helpers_1.updateUtxos)({
-            originalUtxos: utxos,
-            txId,
-            spendAddress: address,
-            provider
-        });
-    }
->>>>>>> 8af6d6c7
+
+   
     const unsignedBid = {
         address,
         publicKey: pubKey,
