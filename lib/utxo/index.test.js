--- conflicted
+++ resolved
@@ -384,12 +384,7 @@
             provider: provider,
         });
         expect(result.spendableUtxos).toEqual(testFormattedUtxos);
-<<<<<<< HEAD
-        expect(result.spendableTotalAmount).toEqual(150000);
-=======
-        expect(result.spendableTotalBalance).toEqual(150000);
-        expect(result.totalBalance).toEqual(175546);
->>>>>>> 7c4c273e
+        expect(result.spendableTotalBalance).toEqual(175546);
     });
 });
 //# sourceMappingURL=index.test.js.map