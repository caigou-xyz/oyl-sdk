--- conflicted
+++ resolved
@@ -164,11 +164,7 @@
     }
 };
 exports.createSendPsbt = createSendPsbt;
-<<<<<<< HEAD
 const createMintPsbt = async ({ gatheredUtxos, account, runeId, provider, feeRate, fee, }) => {
-=======
-const createMintPsbt = async ({ account, runeId, provider, feeRate, fee, }) => {
->>>>>>> 67ba8d47
     try {
         const minFee = (0, btc_1.minimumFee)({
             taprootInputCount: 2,
@@ -244,7 +240,6 @@
         }
         const script = (0, utils_1.createRuneMintScript)({
             runeId,
-            mintOutPutIndex: 1,
             pointer: 1,
         });
         const output = { script, value: 0 };
@@ -258,17 +253,6 @@
             address: account[account.spendStrategy.changeAddress].address,
             value: changeAmount,
         });
-<<<<<<< HEAD
-=======
-        const mintScript = (0, utils_1.createRuneMintScript)({
-            runeId,
-            pointer: 0,
-        }).encodedRunestone;
-        psbt.addOutput({
-            script: mintScript,
-            value: 0
-        });
->>>>>>> 67ba8d47
         const formattedPsbtTx = await (0, utils_1.formatInputsToSign)({
             _psbt: psbt,
             senderPublicKey: account.taproot.pubkey,
@@ -512,8 +496,10 @@
                     provider.api.getOutputRune({ output: outputId }),
                 ]);
                 if (inscriptionsOnOutput.inscriptions.length > 0 ||
-                    inscriptionsOnOutput.runes.length > 1 ||
-                    hasRune?.rune_ids.length > 1) {
+                    Array.isArray(inscriptionsOnOutput.runes)
+                    ? Number(inscriptionsOnOutput.runes.length) > 1
+                    : Object.keys(inscriptionsOnOutput.runes).length > 1 ||
+                        hasRune?.rune_ids.length > 1) {
                     throw new Error('Unable to send from UTXO with multiple inscriptions. Split UTXO before sending.');
                 }
                 const satoshis = txDetails.vout[txIndex].value;
@@ -588,11 +574,7 @@
     return { fee: finalFee };
 };
 exports.actualSendFee = actualSendFee;
-<<<<<<< HEAD
 const actualMintFee = async ({ gatheredUtxos, account, runeId, provider, feeRate, signer, }) => {
-=======
-const actualMintFee = async ({ account, runeId, provider, feeRate, signer, }) => {
->>>>>>> 67ba8d47
     if (!feeRate) {
         feeRate = (await provider.esplora.getFeeEstimates())['1'];
     }
@@ -776,11 +758,7 @@
     return result;
 };
 exports.send = send;
-<<<<<<< HEAD
 const mint = async ({ gatheredUtxos, account, runeId, provider, feeRate, signer, }) => {
-=======
-const mint = async ({ account, runeId, provider, feeRate, signer, }) => {
->>>>>>> 67ba8d47
     const { fee } = await (0, exports.actualMintFee)({
         gatheredUtxos,
         account,
