import { Provider } from '../provider/provider';
import { Account } from '../account/account';
import { GatheredUtxos, RuneUTXO } from '../shared/interface';
import { Signer } from '../signer';
export declare const createSendPsbt: ({ gatheredUtxos, account, runeId, provider, inscriptionAddress, toAddress, amount, feeRate, fee, }: {
    gatheredUtxos: GatheredUtxos;
    account: Account;
    runeId: string;
    provider: Provider;
    inscriptionAddress: string;
    toAddress: string;
    amount: number;
    feeRate?: number;
    fee?: number;
}) => Promise<{
    psbt: string;
}>;
export declare const createMintPsbt: ({ gatheredUtxos, account, runeId, provider, feeRate, fee, }: {
    gatheredUtxos: GatheredUtxos;
    account: Account;
    runeId: string;
    provider: Provider;
    feeRate?: number;
    fee?: number;
}) => Promise<{
    psbt: string;
}>;
export declare const createEtchPsbt: ({ account, symbol, cap, premine, perMintAmount, turbo, divisibility, runeName, provider, feeRate, fee, }: {
    account: Account;
    provider: Provider;
    symbol: string;
    cap?: number;
    premine?: number;
    perMintAmount: number;
    turbo?: boolean;
    divisibility?: number;
    runeName: string;
    feeRate?: number;
    fee?: number;
}) => Promise<{
    psbt: string;
}>;
export declare const findRuneUtxos: ({ address, greatestToLeast, provider, runeId, targetNumberOfRunes, }: {
    address: string;
    greatestToLeast: boolean;
    provider: Provider;
    runeId: string;
    targetNumberOfRunes: number;
}) => Promise<{
    runeUtxos: RuneUTXO[];
    runeTotalSatoshis: number;
    divisibility: number;
}>;
export declare const actualSendFee: ({ gatheredUtxos, account, runeId, provider, inscriptionAddress, toAddress, amount, feeRate, signer, }: {
    gatheredUtxos: GatheredUtxos;
    account: Account;
    runeId: string;
    provider: Provider;
    inscriptionAddress?: string;
    toAddress: string;
    amount: number;
    feeRate?: number;
    signer: Signer;
}) => Promise<{
    fee: number;
}>;
export declare const actualMintFee: ({ gatheredUtxos, account, runeId, provider, feeRate, signer, }: {
    gatheredUtxos: GatheredUtxos;
    account: Account;
    runeId: string;
    provider: Provider;
    feeRate?: number;
    signer: Signer;
}) => Promise<{
    fee: number;
}>;
<<<<<<< HEAD
export declare const send: ({ gatheredUtxos, toAddress, amount, runeId, inscriptionAddress, feeRate, account, provider, signer, }: {
    gatheredUtxos: GatheredUtxos;
=======
export declare const actualEtchFee: ({ account, symbol, cap, premine, perMintAmount, turbo, divisibility, runeName, provider, feeRate, signer, }: {
    symbol: string;
    cap?: number;
    premine?: number;
    perMintAmount: number;
    turbo?: boolean;
    divisibility?: number;
    runeName: string;
    account: Account;
    provider: Provider;
    feeRate?: number;
    signer: Signer;
}) => Promise<{
    fee: number;
}>;
export declare const send: ({ toAddress, amount, runeId, inscriptionAddress, feeRate, account, provider, signer, }: {
>>>>>>> e679bb84
    toAddress: string;
    amount: number;
    runeId: string;
    inscriptionAddress?: string;
    feeRate?: number;
    account: Account;
    provider: Provider;
    signer: Signer;
}) => Promise<{
    txId: string;
    rawTx: string;
    size: any;
    weight: any;
    fee: number;
    satsPerVByte: string;
}>;
export declare const mint: ({ gatheredUtxos, account, runeId, provider, feeRate, signer, }: {
    gatheredUtxos: GatheredUtxos;
    account: Account;
    runeId: string;
    provider: Provider;
    feeRate?: number;
    signer: Signer;
}) => Promise<{
    txId: string;
    rawTx: string;
    size: any;
    weight: any;
    fee: number;
    satsPerVByte: string;
}>;
export declare const etch: ({ symbol, cap, premine, perMintAmount, turbo, divisibility, runeName, account, provider, feeRate, signer, }: {
    symbol: string;
    cap?: number;
    premine?: number;
    perMintAmount: number;
    turbo?: boolean;
    divisibility?: number;
    runeName: string;
    account: Account;
    provider: Provider;
    feeRate?: number;
    signer: Signer;
}) => Promise<{
    txId: string;
    rawTx: string;
    size: any;
    weight: any;
    fee: number;
    satsPerVByte: string;
}>;<|MERGE_RESOLUTION|>--- conflicted
+++ resolved
@@ -74,10 +74,6 @@
 }) => Promise<{
     fee: number;
 }>;
-<<<<<<< HEAD
-export declare const send: ({ gatheredUtxos, toAddress, amount, runeId, inscriptionAddress, feeRate, account, provider, signer, }: {
-    gatheredUtxos: GatheredUtxos;
-=======
 export declare const actualEtchFee: ({ account, symbol, cap, premine, perMintAmount, turbo, divisibility, runeName, provider, feeRate, signer, }: {
     symbol: string;
     cap?: number;
@@ -93,8 +89,8 @@
 }) => Promise<{
     fee: number;
 }>;
-export declare const send: ({ toAddress, amount, runeId, inscriptionAddress, feeRate, account, provider, signer, }: {
->>>>>>> e679bb84
+export declare const send: ({ gatheredUtxos, toAddress, amount, runeId, inscriptionAddress, feeRate, account, provider, signer, }: {
+    gatheredUtxos: GatheredUtxos;
     toAddress: string;
     amount: number;
     runeId: string;
