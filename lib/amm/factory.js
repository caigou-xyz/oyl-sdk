--- conflicted
+++ resolved
@@ -9,11 +9,7 @@
 const protoruneruneid_1 = require("alkanes/lib/protorune/protoruneruneid");
 const protostone_1 = require("alkanes/lib/protorune/protostone");
 const __1 = require("..");
-<<<<<<< HEAD
 const BURN_OUTPUT = (0, u32_1.u32)(2);
-=======
-const BURN_OUTPUT = (0, u32_1.u32)(0);
->>>>>>> 4dccfbd1
 const getPoolId = async () => { };
 exports.getPoolId = getPoolId;
 const createNewPool = async (calldata, token0, token0Amount, token1, token1Amount, gatheredUtxos, feeRate, account, signer, provider) => {
@@ -61,11 +57,7 @@
             }),
         ],
     }).encodedRunestone;
-<<<<<<< HEAD
-    await __1.alkanes.execute({
-=======
     return await __1.alkanes.execute({
->>>>>>> 4dccfbd1
         alkaneUtxos: tokenUtxos,
         protostone,
         gatheredUtxos,
