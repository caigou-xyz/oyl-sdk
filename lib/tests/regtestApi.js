"use strict";
Object.defineProperty(exports, "__esModule", { value: true });
exports.getAllInscriptionsByAddressRegtest = void 0;
const oylib_1 = require("../oylib");
const constants_1 = require("../shared/constants");
const getAllInscriptionsByAddressRegtest = async (address) => {
    const oyl = new oylib_1.Oyl(constants_1.defaultNetworkOptions.regtest);
    const utxosResponse = await oyl.esploraRpc.getAddressUtxo(address);
    const data = [];
    const inscriptionUtxos = utxosResponse.filter((utxo) => utxo.value == 546);
    for (const utxo of inscriptionUtxos) {
        if (utxo.txid) {
<<<<<<< HEAD
            const transactionDetails = await oyl.ordRpc.getTxOutput(utxo.txid + ':' + utxo.vout);
            const { inscription_id, inscription_number, satpoint, content_type, address } = await oyl.ordRpc.getInscriptionById(transactionDetails.inscriptions[0]);
=======
            const transactionDetails = yield oyl.ordRpc.getTxOutput(utxo.txid + ':' + utxo.vout);
            const { inscription_id, inscription_number, satpoint, content_type, address, } = yield oyl.ordRpc.getInscriptionById(transactionDetails.inscriptions[0]);
>>>>>>> 16c55144
            if (inscription_id) {
                data.push({
                    inscription_id,
                    inscription_number,
                    satpoint,
                    mime_type: content_type,
                    owner_wallet_addr: address,
                });
            }
        }
    }
    return {
        statusCode: 200,
        data,
    };
};
exports.getAllInscriptionsByAddressRegtest = getAllInscriptionsByAddressRegtest;
//# sourceMappingURL=regtestApi.js.map<|MERGE_RESOLUTION|>--- conflicted
+++ resolved
@@ -10,13 +10,8 @@
     const inscriptionUtxos = utxosResponse.filter((utxo) => utxo.value == 546);
     for (const utxo of inscriptionUtxos) {
         if (utxo.txid) {
-<<<<<<< HEAD
             const transactionDetails = await oyl.ordRpc.getTxOutput(utxo.txid + ':' + utxo.vout);
-            const { inscription_id, inscription_number, satpoint, content_type, address } = await oyl.ordRpc.getInscriptionById(transactionDetails.inscriptions[0]);
-=======
-            const transactionDetails = yield oyl.ordRpc.getTxOutput(utxo.txid + ':' + utxo.vout);
-            const { inscription_id, inscription_number, satpoint, content_type, address, } = yield oyl.ordRpc.getInscriptionById(transactionDetails.inscriptions[0]);
->>>>>>> 16c55144
+            const { inscription_id, inscription_number, satpoint, content_type, address, } = await oyl.ordRpc.getInscriptionById(transactionDetails.inscriptions[0]);
             if (inscription_id) {
                 data.push({
                     inscription_id,
