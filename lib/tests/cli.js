"use strict";
var __createBinding = (this && this.__createBinding) || (Object.create ? (function(o, m, k, k2) {
    if (k2 === undefined) k2 = k;
    var desc = Object.getOwnPropertyDescriptor(m, k);
    if (!desc || ("get" in desc ? !m.__esModule : desc.writable || desc.configurable)) {
      desc = { enumerable: true, get: function() { return m[k]; } };
    }
    Object.defineProperty(o, k2, desc);
}) : (function(o, m, k, k2) {
    if (k2 === undefined) k2 = k;
    o[k2] = m[k];
}));
var __setModuleDefault = (this && this.__setModuleDefault) || (Object.create ? (function(o, v) {
    Object.defineProperty(o, "default", { enumerable: true, value: v });
}) : function(o, v) {
    o["default"] = v;
});
var __importStar = (this && this.__importStar) || function (mod) {
    if (mod && mod.__esModule) return mod;
    var result = {};
    if (mod != null) for (var k in mod) if (k !== "default" && Object.prototype.hasOwnProperty.call(mod, k)) __createBinding(result, mod, k);
    __setModuleDefault(result, mod);
    return result;
};
var __importDefault = (this && this.__importDefault) || function (mod) {
    return (mod && mod.__esModule) ? mod : { "default": mod };
};
Object.defineProperty(exports, "__esModule", { value: true });
exports.runCLI = exports.createInscriptionScript = exports.MEMPOOL_SPACE_API_V1_URL = exports.callAPI = exports.convertPsbt = exports.viewPsbt = exports.testAggregator = exports.testMarketplaceBuy = exports.loadRpc = void 0;
const yargs_1 = __importDefault(require("yargs"));
const change_case_1 = require("change-case");
require("dotenv/config");
const oylib_1 = require("../oylib");
const signer_1 = require("../signer");
const PSBTAggregator_1 = require("../PSBTAggregator");
const bitcoin = __importStar(require("bitcoinjs-lib"));
const ecc2 = __importStar(require("@bitcoinerlab/secp256k1"));
const helpers_1 = require("yargs/helpers");
const buildMarketplaceTx_1 = require("../marketplace/buildMarketplaceTx");
const utils_1 = require("../shared/utils");
const accountsManager_1 = require("../wallet/accountsManager");
const transactions = __importStar(require("../transactions"));
const marketplace_1 = require("../marketplace");
bitcoin.initEccLib(ecc2);
async function loadRpc(options) {
    const wallet = new oylib_1.Oyl();
    try {
        const newWallet = await wallet.getUtxosArtifacts({
            address: 'bc1pmtkac5u6rx7vkwhcnt0gal5muejwhp8hcrmx2yhvjg8nenu7rp3syw6yp0',
        });
        console.log('newWallet:', newWallet);
    }
    catch (error) {
        console.error('Error:', error);
    }
}
exports.loadRpc = loadRpc;
async function testMarketplaceBuy() {
    const wallet = new oylib_1.Oyl();
    const marketplaceOptions = {
        address: process.env.TAPROOT_ADDRESS,
        publicKey: process.env.TAPROOT_PUBKEY,
        mnemonic: process.env.TAPROOT_MNEMONIC,
        hdPath: process.env.HD_PATH,
        feeRate: parseFloat(process.env.FEE_RATE),
        wallet: wallet,
    };
    const offers = await wallet.apiClient.getAggregatedOffers({
        ticker: 'ordi',
        limitOrderAmount: 2,
    });
    const quotes = offers.bestPrice.offers;
    console.log(quotes);
    const marketplace = new marketplace_1.Marketplace(marketplaceOptions);
    const offersToBuy = await marketplace.processAllOffers(quotes);
    const signedTxs = await marketplace.buyMarketPlaceOffers(offersToBuy);
    console.log(signedTxs);
}
exports.testMarketplaceBuy = testMarketplaceBuy;
async function testAggregator() {
    const aggregator = new PSBTAggregator_1.Aggregator();
    const aggregated = await aggregator.fetchAndAggregateOffers('ordi', 20, 110000);
    const formatOffers = (offers) => offers.map((offer) => ({
        amount: offer.amount,
        unitPrice: offer.unitPrice,
        nftId: offer.offerId,
        marketplace: offer.marketplace,
    }));
    console.log('Aggregated Offers');
    console.log('Best Price Offers:', formatOffers(aggregated.bestPrice.offers));
    console.log('Closest Match Offers:', formatOffers(aggregated.closestMatch.offers));
}
exports.testAggregator = testAggregator;
async function viewPsbt() {
    console.log(bitcoin.Psbt.fromBase64(process.env.PSBT_BASE64, {
        network: bitcoin.networks.testnet,
    }).txOutputs);
}
exports.viewPsbt = viewPsbt;
async function convertPsbt() {
    const psbt = bitcoin.Psbt.fromHex(process.env.PSBT_HEX, {
        network: bitcoin.networks.bitcoin,
    }).toBase64();
    console.log(psbt);
    console.log(bitcoin.Psbt.fromBase64(psbt, {
        network: bitcoin.networks.bitcoin,
    }).data.inputs);
}
exports.convertPsbt = convertPsbt;
async function callAPI(command, data, options = {}) {
    const oylSdk = new oylib_1.Oyl();
    const camelCommand = (0, change_case_1.camelCase)(command);
    if (!oylSdk[camelCommand])
        throw Error('command not foud: ' + camelCommand);
    const result = await oylSdk[camelCommand](data);
    console.log(JSON.stringify(result, null, 2));
    return result;
}
exports.callAPI = callAPI;
exports.MEMPOOL_SPACE_API_V1_URL = 'https://mempool.space/api/v1';
const createInscriptionScript = (pubKey, content) => {
    const mimeType = 'text/plain;charset=utf-8';
    const textEncoder = new TextEncoder();
    const marker = textEncoder.encode('ord');
    return [
        pubKey,
        'OP_CHECKSIG',
        'OP_0',
        'OP_IF',
        marker,
        '01',
        textEncoder.encode(mimeType),
        'OP_0',
        textEncoder.encode(content),
        'OP_ENDIF',
    ];
};
exports.createInscriptionScript = createInscriptionScript;
const INSCRIPTION_PREPARE_SAT_AMOUNT = 4000;
const tapWallet = new oylib_1.Oyl({
    network: 'mainnet',
    baseUrl: 'https://mainnet.sandshrew.io',
    version: 'v1',
    projectId: process.env.SANDSHREW_PROJECT_ID,
});
const testWallet = new oylib_1.Oyl({
    network: 'testnet',
    baseUrl: 'https://testnet.sandshrew.io',
    version: 'v1',
    projectId: process.env.SANDSHREW_PROJECT_ID,
});
const XVERSE = 'xverse';
const UNISAT = 'unisat';
const MAINNET = 'mainnet';
const TESTNET = 'testnet';
const config = {
    [MAINNET]: {
        mnemonic: process.env.MAINNET_MNEMONIC,
        wallet: tapWallet,
        segwitPrivateKey: process.env.TESTNET_SEGWIT_PRIVATEKEY,
        taprootPrivateKey: process.env.TESTNET_TAPROOT_PRIVATEKEY,
        taprootAddress: 'bc1ppkyawqh6lsgq4w82azgvht6qkd286mc599tyeaw4lr230ax25wgqdcldtm',
        taprootPubkey: '02ebb592b5f1a2450766487d451f3a6fb2a584703ef64c6acb613db62797f943be',
        segwitAddress: '3By5YxrxR7eE32ANZSA1Cw45Bf7f68nDic',
        segwitPubKey: '03ad1e146771ae624b49b463560766f5950a9341964a936ae6bf1627fda8d3b83b',
        destinationTaprootAddress: 'bc1p5pvvfjtnhl32llttswchrtyd9mdzd3p7yps98tlydh2dm6zj6gqsfkmcnd',
        feeRate: 25,
    },
    [TESTNET]: {
        mnemonic: process.env.TESTNET_MNEMONIC,
        wallet: testWallet,
        segwitPrivateKey: process.env.TESTNET_SEGWIT_PRIVATEKEY,
        segwitHdPath: oylib_1.SEGWIT_HD_PATH,
        taprootPrivateKey: process.env.TESTNET_TAPROOT_PRIVATEKEY,
        taprootHdPath: oylib_1.TAPROOT_HD_PATH,
        taprootAddress: 'tb1plh52zdjwmtk8ht54ldxchejg4zx077g8fvwhcjrpar7pmfpuyzdqj7rxjm',
        taprootPubKey: '020f3ee243a0d138c26a9f3d9c193aaee79a01326bcbf3e0cfd9e2c8ae32bbbca0',
        segwitAddress: 'tb1qrs9hy48vyzdmt6pve45v6hrf3dwvtdav3dlws6',
        segwitPubKey: '02058e30f3b55dac28b66ec8cfad71256f76d508cde1c727c17c8d8ead6a32d585',
        destinationTaprootAddress: 'tb1pstyemhl9n2hydg079rgrh8jhj9s7zdxh2g5u8apwk0c8yc9ge4eqp59l22',
        feeRate: 1,
    },
};
const argv = (0, yargs_1.default)((0, helpers_1.hideBin)(process.argv))
    .usage('Usage: $0 <command> [options]')
    .option('network', {
    alias: 'n',
    describe: 'Choose network type',
    choices: ['mainnet', 'testnet'],
    default: 'testnet',
})
    .command('load', 'Load RPC command', {})
    .command('send', 'Send btc', (yargs) => {
    return yargs
        .option('to', {
        alias: 't',
        describe: 'Destination address for the transaction',
        type: 'string',
        default: config[yargs.argv['network']].destinationTaprootAddress,
    })
        .option('amount', {
        alias: 'a',
        describe: 'Amount of currency to send',
        type: 'number',
        default: 600,
    })
        .option('feeRate', {
        alias: 'f',
        describe: 'Fee rate for the transaction',
        type: 'number',
        default: config[yargs.argv['network']].feeRate,
    })
        .option('mnemonic', {
        describe: 'Mnemonic for the wallet',
        type: 'string',
        default: config[yargs.argv['network']].mnemonic,
    })
        .help().argv;
})
    .command('send-brc-20', 'Send BRC20 tokens', (yargs) => {
    return yargs
        .option('to', {
        alias: 't',
        describe: 'Destination address for the brc-20',
        type: 'string',
        default: config[yargs.argv['network']].destinationTaprootAddress,
    })
        .option('ticker', {
        alias: 'tik',
        describe: 'brc-20 ticker to send',
        type: 'string',
        demandOption: true,
    })
        .option('amount', {
        alias: 'a',
        describe: 'Amount of brc-20 to send',
        type: 'number',
        default: 5,
        demandOption: true,
    })
        .option('feeRate', {
        alias: 'f',
        describe: 'Fee rate for the transaction',
        type: 'number',
        default: config[yargs.argv['network']].feeRate,
    })
        .option('mnemonic', {
        describe: 'Mnemonic for the wallet',
        type: 'string',
        default: config[yargs.argv['network']].mnemonic,
    })
        .option('isDry', {
        describe: 'Dry run',
        type: 'string',
        default: false,
    })
        .help().argv;
})
    .command('send-collectible', 'Send a collectible', (yargs) => {
    return yargs
        .option('to', {
        alias: 't',
        describe: 'Destination address for the collectible',
        type: 'string',
        default: config[yargs.argv['network']].destinationTaprootAddress,
    })
        .option('inscriptionId', {
        alias: 'ixId',
        describe: 'Inscription to be sent',
        type: 'string',
        demandOption: true,
    })
        .option('feeRate', {
        alias: 'f',
        describe: 'Fee rate for the transaction',
        type: 'number',
        default: config[yargs.argv['network']].feeRate,
    })
        .option('mnemonic', {
        describe: 'Mnemonic for the wallet',
        type: 'string',
        default: config[yargs.argv['network']].mnemonic,
    })
        .option('isDry', {
        describe: 'Dry run',
        type: 'boolean',
        default: false,
    })
        .help().argv;
})
    .command('send-collectible-estimate', 'Get collectible estimate', (yargs) => {
    return yargs
        .option('to', {
        alias: 't',
        describe: 'Destination address for the collectible',
        type: 'string',
        default: config[yargs.argv['network']].destinationTaprootAddress,
    })
        .option('feeRate', {
        alias: 'f',
        describe: 'Fee rate for the transaction',
        type: 'number',
        default: config[yargs.argv['network']].feeRate,
    })
        .option('mnemonic', {
        describe: 'Mnemonic for the wallet',
        type: 'string',
        default: config[yargs.argv['network']].mnemonic,
    })
        .option('isDry', {
        describe: 'Dry run',
        type: 'boolean',
        default: false,
    })
        .help().argv;
})
    .command('view', 'View PSBT', {})
    .command('convert', 'Convert PSBT', {})
    .command('aggregate', 'Test Aggregator', {})
    .command('create-offer', 'create an offer in the omnisat offers api', (yargs) => {
    return yargs
        .option('ticker', {
        describe: "ticker of brc-20 you'd like to sell",
        alias: 't',
        type: 'string',
        demandOption: true,
    })
        .option('amount', {
        describe: "the number of brc-20 tokens you're selling",
        type: 'number',
        demandOption: true,
    })
        .option('feeRate', {
        alias: 'f',
        describe: 'Fee rate for the transaction',
        type: 'number',
        default: config[yargs.argv['network']].feeRate,
    })
        .option('price', {
        describe: 'the price of the offer in sats',
        type: 'number',
        demandOption: true,
    })
        .help().argv;
})
    .command('buy-offer', 'buy and offer from the omnisat offers api', (yargs) => {
    return yargs
        .option('psbtBase64', {
        describe: 'offer psbt base64',
        alias: 'p',
        type: 'string',
        demandOption: true,
    })
        .option('feeRate', {
        alias: 'f',
        describe: 'Fee rate for the transaction',
        type: 'number',
        default: config[yargs.argv['network']].feeRate,
    })
        .help().argv;
})
    .command('aggregate', 'aggregate offers based on ticker', (yargs) => {
    return yargs
        .option('ticker', {
        describe: "ticker of brc-20 you'd like to sell",
        alias: 't',
        type: 'string',
        demandOption: true,
    })
        .option('feeRate', {
        alias: 'f',
        describe: 'Fee rate for the transaction',
        type: 'number',
        default: config[yargs.argv['network']].feeRate,
    })
        .option('price', {
        describe: 'the price of the offer in sats',
        type: 'number',
        // demandOption: true,
    })
        .help().argv;
})
    .command('txn-history', 'Transaction history', {})
    .command('gen-testnet-wallet', 'Generate testnet wallet', {})
    .demandCommand(1, 'You need at least one command before moving on')
    .help().argv;
<<<<<<< HEAD
async function runCLI() {
    const [command] = argv._;
    const { _, network = TESTNET } = yargs_1.default.argv;
    const options = Object.assign({}, yargs_1.default.argv);
    const networkConfig = config[network];
    let segwitSigner;
    const taprootSigner = await tapWallet.createTaprootSigner({
        mnemonic: networkConfig.mnemonic,
        taprootAddress: networkConfig.taprootAddress,
    });
    const { to, amount, feeRate, ticker, psbtBase64, price } = options;
    const signer = new signer_1.Signer(bitcoin.networks.testnet, {
        segwitPrivateKey: networkConfig.segwitPrivateKey,
        taprootPrivateKey: networkConfig.taprootPrivateKey,
    });
    switch (command) {
        case 'load':
            return await loadRpc(options);
        case 'buy':
            return await testMarketplaceBuy();
        case 'send':
            const res = await networkConfig.wallet.sendBtc({
                fromAddress: networkConfig.taprootAddress,
                toAddress: networkConfig.taprootAddress,
                feeRate,
                amount: 546,
                spendAddress: networkConfig.taprootAddress,
                spendPubKey: networkConfig.taprootPubKey,
                altSpendAddress: networkConfig.segwitAddress,
                altSpendPubKey: networkConfig.segwitPubKey,
                signer,
            });
            console.log(res);
            return res;
        case 'send-btc-estimate':
            const sendEstimateResponse = await networkConfig.wallet.sendBtcEstimate({
                fromAddress: networkConfig.taprootAddress,
                toAddress: networkConfig.segwitAddress,
                feeRate,
                amount: 30,
                spendAddress: networkConfig.taprootAddress,
                spendPubKey: networkConfig.taprootPubKey,
                altSpendAddress: networkConfig.segwitAddress,
                altSpendPubKey: networkConfig.segwitPubKey,
                signer,
            });
            console.log(sendEstimateResponse);
            return sendEstimateResponse;
        case 'send-brc-20':
            const sendBrc20Response = await networkConfig.wallet.sendBRC20({
                token: ticker,
                amount,
                signer,
                feeRate,
                fromAddress: networkConfig.taprootAddress,
                fromPubKey: networkConfig.taprootPubKey,
                toAddress: to,
                spendAddress: networkConfig.taprootAddress,
                spendPubKey: networkConfig.taprootPubKey,
                altSpendAddress: networkConfig.segwitAddress,
                altSpendPubKey: networkConfig.segwitPubKey,
            });
            console.log(sendBrc20Response);
            return sendBrc20Response;
        case 'send-collectible':
            const { inscriptionId } = options;
            const sendInscriptionResponse = await networkConfig.wallet.sendOrdCollectible({
                signer,
                feeRate,
                inscriptionId,
                fromAddress: networkConfig.taprootAddress,
                fromPubKey: networkConfig.taprootPubKey,
                toAddress: to,
                spendAddress: networkConfig.segwitAddress,
                spendPubKey: networkConfig.segwitPubKey,
                altSpendPubKey: networkConfig.taprootPubKey,
                altSpendAddress: networkConfig.taprootAddress,
            });
            console.log(sendInscriptionResponse);
            return sendInscriptionResponse;
        case 'send-rune':
            const sendRuneResponse = await networkConfig.wallet.sendRune({
                signer,
                amount: 100,
                feeRate: 2,
                spendAddress: networkConfig.taprootAddress,
                spendPubKey: networkConfig.taprootPubKey,
                altSpendPubKey: networkConfig.segwitPubKey,
                altSpendAddress: networkConfig.segwitAddress,
            });
            console.log(sendRuneResponse);
            return sendRuneResponse;
        case 'create-offer':
            try {
                const taprootUtxos = await networkConfig.wallet.getUtxosArtifacts({
                    address: networkConfig.taprootAddress,
                });
                const path = networkConfig.segwitHdPath ?? 'oyl';
                const hdPaths = accountsManager_1.customPaths[path];
                const taprootPrivateKey = await networkConfig.wallet.fromPhrase({
                    mnemonic: networkConfig.mnemonic,
                    addrType: transactions.getAddressType(networkConfig.taprootAddress),
                    hdPath: hdPaths['taprootPath'],
                });
                const content = `{"p":"brc-20","op":"transfer","tick":"${ticker}","amt":"${amount}"}`;
                //   const { txId } = await inscribe({
                //     content,
                //     inputAddress: networkConfig.taprootAddress,
                //     outputAddress: networkConfig.taprootAddress,
                //     mnemonic: networkConfig.mnemonic,
                //     taprootPublicKey: networkConfig.taprootPubKey,
                //     segwitPublicKey: networkConfig.segwitPubKey,
                //     segwitAddress: networkConfig.segwitAddress,
                //     isDry: networkConfig.isDry,
                //     segwitSigner: segwitSigner,
                //     taprootSigner: taprootSigner,
                //     feeRate: feeRate,
                //     network: network,
                //     taprootUtxos: taprootUtxos,
                //     taprootPrivateKey:
                //       taprootPrivateKey.keyring.keyring._index2wallet[0][1].privateKey.toString(
                //         'hex'
                //       ),
                //     sandshrewBtcClient: (networkConfig.wallet as Oyl).sandshrewBtcClient,
                //     esploraRpc: (networkConfig.wallet as Oyl).esploraRpc,
                //   })
                //   console.log({ txId })
                //   console.log("WAITING FOR UNISAT TO INDEX THE INSCRIPTION'S UTXO")
                //   await delay(15000)
                //   console.log('DONE WAITING')
                //   const body = {
                //     address: networkConfig.taprootAddress,
                //     ticker,
                //     amount: amount.toString(),
                //     transferableInscription: {
                //       inscription_id: `${txId}i0`,
                //       ticker,
                //       transfer_amount: amount.toString(),
                //       is_valid: true,
                //       is_used: false,
                //       satpoint: `${txId}:0:0`,
                //       min_price: null,
                //       min_unit_price: null,
                //       ordinalswallet_price: null,
                //       ordinalswallet_unit_price: null,
                //       unisat_price: null,
                //       unisat_unit_price: null,
                //     },
                //     price: Number(price),
                //   }
                //   const OMNISAT_API_URL =
                //     'https://omnisat-fe-git-testnet-omnisat-foundation.vercel.app/api'
                //   const { psbtBase64, psbtHex } = await axios
                //     .post(`${OMNISAT_API_URL}/orders/create`, body, {
                //       headers: {
                //         'Content-Type': 'application/json',
                //       },
                //     })
                //     .then((res) => res.data)
                //     .catch((error) => console.error('Error:', error))
                //   const psbtToSign = bitcoin.Psbt.fromBase64(psbtBase64)
                //   const toSignInputs: ToSignInput[] = await formatOptionsToSignInputs({
                //     _psbt: psbtToSign,
                //     pubkey: networkConfig.taprootPubKey,
                //     segwitPubkey: networkConfig.segwitPubKey,
                //     segwitAddress: networkConfig.segwitAddress,
                //     taprootAddress: networkConfig.taprootAddress,
                //     network: getNetwork(network),
                //   })
                //   const signedSendPsbt = await signInputs(
                //     psbtToSign,
                //     toSignInputs,
                //     networkConfig.taprootPubKey,
                //     networkConfig.segwitPubKey,
                //     segwitSigner,
                //     taprootSigner
                //   )
                //   signedSendPsbt.finalizeInput(2)
                //   console.log({
                //     signedSendPsbt: signedSendPsbt.toBase64(),
                //     signedSendPsbtHex: signedSendPsbt.toHex(),
                //   })
                //   const updateBody = {
                //     psbtBase64: signedSendPsbt.toBase64(),
                //     psbtHex: signedSendPsbt.toHex(),
                //     satpoint: txId + ':0:0',
                //   }
                //   const updateResponse = await axios
                //     .put(`${OMNISAT_API_URL}/orders/create`, updateBody, {
                //       headers: {
                //         'Content-Type': 'application/json',
                //       },
                //     })
                //     .then((res) => res.data)
                //     .catch((error) => console.error('Error:', error))
                //   console.log({ updateResponse })
                //   return updateResponse
            }
            catch (error) {
                console.error(error);
                return;
            }
        case 'buy-offer':
            try {
                const orderToBeBought = bitcoin.Psbt.fromBase64(psbtBase64);
                const price = orderToBeBought.txOutputs[2].value;
                const marketplace = new buildMarketplaceTx_1.BuildMarketplaceTransaction({
                    address: networkConfig.taprootAddress,
                    price: price,
                    psbtBase64: psbtBase64,
                    pubKey: networkConfig.taprootPubKey,
                    wallet: networkConfig.wallet,
=======
function runCLI() {
    var _a;
    return __awaiter(this, void 0, void 0, function* () {
        const [command] = argv._;
        const { _, network = TESTNET } = yargs_1.default.argv;
        const options = Object.assign({}, yargs_1.default.argv);
        const networkConfig = config[network];
        let segwitSigner;
        const taprootSigner = yield tapWallet.createTaprootSigner({
            mnemonic: networkConfig.mnemonic,
            taprootAddress: networkConfig.taprootAddress,
        });
        const { to, amount, feeRate, ticker, psbtBase64, price } = options;
        const signer = new signer_1.Signer(bitcoin.networks.testnet, {
            segwitPrivateKey: networkConfig.segwitPrivateKey,
            taprootPrivateKey: networkConfig.taprootPrivateKey,
        });
        switch (command) {
            case 'load':
                return yield loadRpc(options);
            case 'buy':
                return yield testMarketplaceBuy();
            case 'send':
                const res = yield networkConfig.wallet.sendBtc({
                    fromAddress: networkConfig.taprootAddress,
                    toAddress: networkConfig.segwitAddress,
                    feeRate,
                    amount: 3150,
                    spendAddress: networkConfig.taprootAddress,
                    spendPubKey: networkConfig.taprootPubKey,
                    altSpendAddress: networkConfig.segwitAddress,
                    altSpendPubKey: networkConfig.segwitPubKey,
                    signer,
                });
                console.log(res);
                return res;
            case 'send-btc-estimate':
                const sendEstimateResponse = yield networkConfig.wallet.sendBtcEstimate({
                    feeRate: 1,
                    spendAddress: networkConfig.taprootAddress,
                    spendPubKey: networkConfig.taprootPubKey,
                    altSpendAddress: networkConfig.segwitAddress,
                    altSpendPubKey: networkConfig.segwitPubKey,
                    signer,
                    amount: 546,
                });
                console.log(sendEstimateResponse);
                return sendEstimateResponse;
            case 'send-brc20-estimate':
                const sendBrc20EstimateResponse = yield networkConfig.wallet.sendBrc20Estimate({
                    feeRate,
                    spendAddress: networkConfig.taprootAddress,
                    spendPubKey: networkConfig.taprootPubKey,
                    altSpendAddress: networkConfig.segwitAddress,
                    altSpendPubKey: networkConfig.segwitPubKey,
                });
                console.log(sendBrc20EstimateResponse);
                return sendBrc20EstimateResponse;
            case 'send-collectible-estimate':
                const sendCollectibleEstimateResponse = yield networkConfig.wallet.sendCollectibleEstimate({
                    feeRate,
                    spendAddress: networkConfig.segwitAddress,
                    altSpendAddress: networkConfig.taprootAddress,
                });
                console.log(sendCollectibleEstimateResponse);
                return sendCollectibleEstimateResponse;
            case 'send-brc-20':
                const sendBrc20Response = yield networkConfig.wallet.sendBRC20({
                    token: ticker,
                    amount,
                    signer,
                    feeRate,
                    fromAddress: networkConfig.taprootAddress,
                    fromPubKey: networkConfig.taprootPubKey,
                    toAddress: to,
                    spendAddress: networkConfig.taprootAddress,
                    spendPubKey: networkConfig.taprootPubKey,
                    altSpendAddress: networkConfig.segwitAddress,
                    altSpendPubKey: networkConfig.segwitPubKey,
                });
                console.log(sendBrc20Response);
                return sendBrc20Response;
            case 'send-collectible':
                const sendInscriptionResponse = yield networkConfig.wallet.sendOrdCollectible({
                    signer,
                    feeRate,
                    fromAddress: networkConfig.taprootAddress,
                    fromPubKey: networkConfig.taprootPubKey,
                    toAddress: to,
                    spendAddress: networkConfig.segwitAddress,
                    spendPubKey: networkConfig.segwitPubKey,
                    altSpendPubKey: networkConfig.taprootPubKey,
                    altSpendAddress: networkConfig.taprootAddress,
>>>>>>> c6b647f9
                });
                if (!(await marketplace.isWalletPrepared())) {
                    console.log('WALLET NOT PREPARED');
                    const { psbtBase64: preparedPsbtBase64 } = await marketplace.prepareWallet();
                    const preparationUtxo = bitcoin.Psbt.fromBase64(preparedPsbtBase64);
                    const toSignInputs = await (0, utils_1.formatOptionsToSignInputs)({
                        _psbt: preparationUtxo,
                        pubkey: networkConfig.taprootPubKey,
                        segwitPubkey: networkConfig.segwitPubKey,
                        segwitAddress: networkConfig.segwitAddress,
                        taprootAddress: networkConfig.fromAddress,
                        network: (0, utils_1.getNetwork)(network),
                    });
                    const signedSendPsbt = await (0, utils_1.signInputs)(preparationUtxo, toSignInputs, networkConfig.taprootPubKey, networkConfig.segwitPubKey, segwitSigner, taprootSigner);
                    signedSendPsbt.finalizeAllInputs();
                    const extractedTx = signedSendPsbt.extractTransaction().toHex();
                    console.log({ extractedTx });
                    return;
                }
                else {
                    console.log('WALLET PREPARED');
                    console.log('WALLET PREPARED');
                    console.log('WALLET PREPARED');
                    console.log('WALLET PREPARED');
                    console.log('WALLET PREPARED');
                }
                const { psbtHex: buildOrderHex, psbtBase64: builtOrderBase64 } = await marketplace.psbtBuilder();
                console.log({ builtOrderBase64 });
                const filledOrderPsbt = bitcoin.Psbt.fromBase64(builtOrderBase64);
                const toSignInputs = await (0, utils_1.formatOptionsToSignInputs)({
                    _psbt: filledOrderPsbt,
                    pubkey: networkConfig.taprootPubKey,
                    segwitPubkey: networkConfig.segwitPubKey,
                    segwitAddress: networkConfig.segwitAddress,
                    taprootAddress: networkConfig.taprootAddress,
                    network: (0, utils_1.getNetwork)(network),
                });
                const signedSendPsbt = await (0, utils_1.signInputs)(filledOrderPsbt, toSignInputs, networkConfig.taprootPubKey, networkConfig.segwitPubKey, segwitSigner, taprootSigner);
                signedSendPsbt.finalizeInput(0);
                signedSendPsbt.finalizeInput(1);
                signedSendPsbt.finalizeInput(3);
                const extractedTx = signedSendPsbt.extractTransaction().toHex();
                console.log({ signedSendPsbt: signedSendPsbt.toBase64() });
                console.log({ extractedTx });
                const { result: offerBuyTxId, error: inscriptionError } = await (0, utils_1.callBTCRPCEndpoint)('sendrawtransaction', extractedTx, network);
                console.log({ offerBuyTxId, inscriptionError });
                return offerBuyTxId;
            }
            catch (error) {
                console.error(error);
                return;
            }
        case 'view':
            return await viewPsbt();
        // // case 'market':
        // //   return await testMarketplaceBuy()
        // //   break
        // case 'convert':
        //   return await convertPsbt()
        case 'aggregate':
            const aggregator = new PSBTAggregator_1.Aggregator();
            const aggregated = await aggregator.fetchAndAggregateOffers(ticker, 20, 1000);
            const formatOffers = (offers) => offers.map((offer) => ({
                amount: offer.amount,
                unitPrice: offer.unitPrice,
                nftId: offer.offerId,
                marketplace: offer.marketplace,
            }));
            console.log('Aggregated Offers');
            console.log('Best Price Offers:', formatOffers(aggregated.bestPrice.offers));
            console.log('Closest Match Offers:', formatOffers(aggregated.closestMatch.offers));
            return;
        case 'account-summary':
            return console.log(await networkConfig.wallet.getAddressSummary({
                address: networkConfig.taprootAddress,
            }));
        case 'inscriptions':
            return console.log(await networkConfig.wallet.getInscriptions({
                address: networkConfig.taprootAddress,
            }));
        case 'utxo-artifacts':
            return console.log(await networkConfig.wallet.getUtxosArtifacts({
                address: networkConfig.taprootAddress,
            }));
        case 'taproot-txn-history':
            return console.log(await networkConfig.wallet.getTaprootTxHistory({
                taprootAddress: networkConfig.taprootAddress,
            }));
        default:
            return await callAPI(argv._[0], options);
    }
}
exports.runCLI = runCLI;
//# sourceMappingURL=cli.js.map<|MERGE_RESOLUTION|>--- conflicted
+++ resolved
@@ -384,7 +384,6 @@
     .command('gen-testnet-wallet', 'Generate testnet wallet', {})
     .demandCommand(1, 'You need at least one command before moving on')
     .help().argv;
-<<<<<<< HEAD
 async function runCLI() {
     const [command] = argv._;
     const { _, network = TESTNET } = yargs_1.default.argv;
@@ -421,18 +420,34 @@
             return res;
         case 'send-btc-estimate':
             const sendEstimateResponse = await networkConfig.wallet.sendBtcEstimate({
-                fromAddress: networkConfig.taprootAddress,
-                toAddress: networkConfig.segwitAddress,
-                feeRate,
-                amount: 30,
+                feeRate: 1,
                 spendAddress: networkConfig.taprootAddress,
                 spendPubKey: networkConfig.taprootPubKey,
                 altSpendAddress: networkConfig.segwitAddress,
                 altSpendPubKey: networkConfig.segwitPubKey,
                 signer,
+                amount: 546,
             });
             console.log(sendEstimateResponse);
             return sendEstimateResponse;
+        case 'send-brc20-estimate':
+            const sendBrc20EstimateResponse = await networkConfig.wallet.sendBrc20Estimate({
+                feeRate,
+                spendAddress: networkConfig.taprootAddress,
+                spendPubKey: networkConfig.taprootPubKey,
+                altSpendAddress: networkConfig.segwitAddress,
+                altSpendPubKey: networkConfig.segwitPubKey,
+            });
+            console.log(sendBrc20EstimateResponse);
+            return sendBrc20EstimateResponse;
+        case 'send-collectible-estimate':
+            const sendCollectibleEstimateResponse = await networkConfig.wallet.sendCollectibleEstimate({
+                feeRate,
+                spendAddress: networkConfig.segwitAddress,
+                altSpendAddress: networkConfig.taprootAddress,
+            });
+            console.log(sendCollectibleEstimateResponse);
+            return sendCollectibleEstimateResponse;
         case 'send-brc-20':
             const sendBrc20Response = await networkConfig.wallet.sendBRC20({
                 token: ticker,
@@ -450,11 +465,9 @@
             console.log(sendBrc20Response);
             return sendBrc20Response;
         case 'send-collectible':
-            const { inscriptionId } = options;
             const sendInscriptionResponse = await networkConfig.wallet.sendOrdCollectible({
                 signer,
                 feeRate,
-                inscriptionId,
                 fromAddress: networkConfig.taprootAddress,
                 fromPubKey: networkConfig.taprootPubKey,
                 toAddress: to,
@@ -597,101 +610,6 @@
                     psbtBase64: psbtBase64,
                     pubKey: networkConfig.taprootPubKey,
                     wallet: networkConfig.wallet,
-=======
-function runCLI() {
-    var _a;
-    return __awaiter(this, void 0, void 0, function* () {
-        const [command] = argv._;
-        const { _, network = TESTNET } = yargs_1.default.argv;
-        const options = Object.assign({}, yargs_1.default.argv);
-        const networkConfig = config[network];
-        let segwitSigner;
-        const taprootSigner = yield tapWallet.createTaprootSigner({
-            mnemonic: networkConfig.mnemonic,
-            taprootAddress: networkConfig.taprootAddress,
-        });
-        const { to, amount, feeRate, ticker, psbtBase64, price } = options;
-        const signer = new signer_1.Signer(bitcoin.networks.testnet, {
-            segwitPrivateKey: networkConfig.segwitPrivateKey,
-            taprootPrivateKey: networkConfig.taprootPrivateKey,
-        });
-        switch (command) {
-            case 'load':
-                return yield loadRpc(options);
-            case 'buy':
-                return yield testMarketplaceBuy();
-            case 'send':
-                const res = yield networkConfig.wallet.sendBtc({
-                    fromAddress: networkConfig.taprootAddress,
-                    toAddress: networkConfig.segwitAddress,
-                    feeRate,
-                    amount: 3150,
-                    spendAddress: networkConfig.taprootAddress,
-                    spendPubKey: networkConfig.taprootPubKey,
-                    altSpendAddress: networkConfig.segwitAddress,
-                    altSpendPubKey: networkConfig.segwitPubKey,
-                    signer,
-                });
-                console.log(res);
-                return res;
-            case 'send-btc-estimate':
-                const sendEstimateResponse = yield networkConfig.wallet.sendBtcEstimate({
-                    feeRate: 1,
-                    spendAddress: networkConfig.taprootAddress,
-                    spendPubKey: networkConfig.taprootPubKey,
-                    altSpendAddress: networkConfig.segwitAddress,
-                    altSpendPubKey: networkConfig.segwitPubKey,
-                    signer,
-                    amount: 546,
-                });
-                console.log(sendEstimateResponse);
-                return sendEstimateResponse;
-            case 'send-brc20-estimate':
-                const sendBrc20EstimateResponse = yield networkConfig.wallet.sendBrc20Estimate({
-                    feeRate,
-                    spendAddress: networkConfig.taprootAddress,
-                    spendPubKey: networkConfig.taprootPubKey,
-                    altSpendAddress: networkConfig.segwitAddress,
-                    altSpendPubKey: networkConfig.segwitPubKey,
-                });
-                console.log(sendBrc20EstimateResponse);
-                return sendBrc20EstimateResponse;
-            case 'send-collectible-estimate':
-                const sendCollectibleEstimateResponse = yield networkConfig.wallet.sendCollectibleEstimate({
-                    feeRate,
-                    spendAddress: networkConfig.segwitAddress,
-                    altSpendAddress: networkConfig.taprootAddress,
-                });
-                console.log(sendCollectibleEstimateResponse);
-                return sendCollectibleEstimateResponse;
-            case 'send-brc-20':
-                const sendBrc20Response = yield networkConfig.wallet.sendBRC20({
-                    token: ticker,
-                    amount,
-                    signer,
-                    feeRate,
-                    fromAddress: networkConfig.taprootAddress,
-                    fromPubKey: networkConfig.taprootPubKey,
-                    toAddress: to,
-                    spendAddress: networkConfig.taprootAddress,
-                    spendPubKey: networkConfig.taprootPubKey,
-                    altSpendAddress: networkConfig.segwitAddress,
-                    altSpendPubKey: networkConfig.segwitPubKey,
-                });
-                console.log(sendBrc20Response);
-                return sendBrc20Response;
-            case 'send-collectible':
-                const sendInscriptionResponse = yield networkConfig.wallet.sendOrdCollectible({
-                    signer,
-                    feeRate,
-                    fromAddress: networkConfig.taprootAddress,
-                    fromPubKey: networkConfig.taprootPubKey,
-                    toAddress: to,
-                    spendAddress: networkConfig.segwitAddress,
-                    spendPubKey: networkConfig.segwitPubKey,
-                    altSpendPubKey: networkConfig.taprootPubKey,
-                    altSpendAddress: networkConfig.taprootAddress,
->>>>>>> c6b647f9
                 });
                 if (!(await marketplace.isWalletPrepared())) {
                     console.log('WALLET NOT PREPARED');
@@ -772,10 +690,14 @@
             return console.log(await networkConfig.wallet.getInscriptions({
                 address: networkConfig.taprootAddress,
             }));
+        case 'bis-test':
+            return console.log(await await networkConfig.wallet.apiClient.getAllInscriptionsByAddress({
+                'tb1pstyemhl9n2hydg079rgrh8jhj9s7zdxh2g5u8apwk0c8yc9ge4eqp59l22': 
+            }).data);
         case 'utxo-artifacts':
-            return console.log(await networkConfig.wallet.getUtxosArtifacts({
+            return console.log((await networkConfig.wallet.getUtxosArtifacts({
                 address: networkConfig.taprootAddress,
-            }));
+            }))[0]['inscriptions'][0]);
         case 'taproot-txn-history':
             return console.log(await networkConfig.wallet.getTaprootTxHistory({
                 taprootAddress: networkConfig.taprootAddress,
