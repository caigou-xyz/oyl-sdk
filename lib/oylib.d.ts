--- conflicted
+++ resolved
@@ -149,6 +149,7 @@
     }): Promise<{
         collectibles: any[];
         brc20: any[];
+        runes: any[];
     }>;
     /**
      * Retrieves UTXO artifacts for a given address.
@@ -167,7 +168,19 @@
         addressType: number;
         address: string;
         inscriptions: Array<{
-            brc20: {
+            brc20?: {
+                id: string;
+                address: string;
+                content: string;
+                location: string;
+            };
+            runes?: {
+                id: string;
+                address: string;
+                content: string;
+                location: string;
+            };
+            collectible?: {
                 id: string;
                 address: string;
                 content: string;
@@ -429,8 +442,19 @@
         spendAddress: string;
         spendPubKey: string;
         altSpendAddress?: string;
-<<<<<<< HEAD
-    }): Promise<number>;
+    }): Promise<any>;
+    sendCollectibleEstimate({ spendAddress, altSpendAddress, feeRate, }: {
+        feeRate?: number;
+        altSpendAddress?: string;
+        spendAddress?: string;
+    }): Promise<any>;
+    sendBrc20Estimate({ spendPubKey, feeRate, altSpendPubKey, spendAddress, altSpendAddress, }: {
+        spendPubKey: string;
+        altSpendPubKey?: string;
+        spendAddress?: string;
+        altSpendAddress?: string;
+        feeRate?: number;
+    }): Promise<any>;
     sendRune({ fromAddress, fromPubKey, toAddress, spendPubKey, feeRate, altSpendPubKey, spendAddress, altSpendAddress, signer, symbol, amount, }: {
         fromAddress: string;
         fromPubKey: string;
@@ -449,26 +473,13 @@
     }>;
     runeCommitTx({ amount, spendAddress, spendPubKey, altSpendPubKey, altSpendAddress, feeRate, outPutIndex, }: {
         amount: number;
-=======
-    }): Promise<any>;
-    sendCollectibleEstimate({ spendAddress, altSpendAddress, feeRate, }: {
-        feeRate?: number;
-        altSpendAddress?: string;
-        spendAddress?: string;
-    }): Promise<any>;
-    sendBrc20Estimate({ spendPubKey, feeRate, altSpendPubKey, spendAddress, altSpendAddress, }: {
->>>>>>> c6b647f9
-        spendPubKey: string;
-        altSpendPubKey?: string;
-        spendAddress?: string;
-        altSpendAddress?: string;
-        feeRate?: number;
-<<<<<<< HEAD
+        spendPubKey: string;
+        altSpendPubKey?: string;
+        spendAddress?: string;
+        altSpendAddress?: string;
+        feeRate?: number;
         outPutIndex?: string;
     }): Promise<{
         commitPsbt: string;
     }>;
-=======
-    }): Promise<any>;
->>>>>>> c6b647f9
 }