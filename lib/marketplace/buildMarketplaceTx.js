--- conflicted
+++ resolved
@@ -29,7 +29,6 @@
 const interface_1 = require("../shared/interface");
 const bitcoin = __importStar(require("bitcoinjs-lib"));
 class BuildMarketplaceTransaction {
-<<<<<<< HEAD
     walletAddress;
     pubKey;
     api;
@@ -40,11 +39,9 @@
     makersAddress;
     takerScript;
     network;
-    constructor({ address, pubKey, psbtBase64, price, wallet }) {
-=======
+    addressType;
+    receiveAddress;
     constructor({ address, pubKey, receiveAddress, psbtBase64, price, wallet, }) {
-        var _a, _b;
->>>>>>> 16c55144
         this.walletAddress = address;
         this.pubKey = pubKey;
         this.receiveAddress = receiveAddress;
@@ -54,19 +51,25 @@
         this.psbtBase64 = psbtBase64;
         this.orderPrice = price;
         this.network = wallet.network;
-<<<<<<< HEAD
-        const tapInternalKey = (0, utils_1.assertHex)(Buffer.from(this.pubKey, 'hex'));
-        const p2tr = bitcoin.payments.p2tr({
-            internalPubkey: tapInternalKey,
-            network: this.network,
-        });
-        const addressType = (0, transactions_1.getAddressType)(this.walletAddress);
-        if (addressType == interface_1.AddressType.P2TR) {
-            console.log('taker script', p2tr.output?.toString('hex'));
-            this.takerScript = p2tr.output?.toString('hex');
-        }
-        else {
-            throw Error('Can only get script for taproot addresses');
+        this.addressType = (0, transactions_1.getAddressType)(this.walletAddress);
+        switch (this.addressType) {
+            case interface_1.AddressType.P2TR: {
+                const tapInternalKey = (0, utils_1.assertHex)(Buffer.from(this.pubKey, 'hex'));
+                const p2tr = bitcoin.payments.p2tr({
+                    internalPubkey: tapInternalKey,
+                    network: this.network,
+                });
+                this.takerScript = p2tr.output?.toString('hex');
+                break;
+            }
+            case interface_1.AddressType.P2WPKH: {
+                const p2wpkh = bitcoin.payments.p2wpkh({
+                    pubkey: Buffer.from(this.pubKey, 'hex'),
+                    network: this.network,
+                });
+                this.takerScript = p2wpkh.output?.toString('hex');
+                break;
+            }
         }
     }
     async getUTXOsToCoverAmount(amountNeeded, inscriptionLocs) {
@@ -103,145 +106,6 @@
                     console.log('AMOUNT RETRIEVED: ', sum);
                     return result;
                 }
-=======
-        this.addressType = (0, transactions_1.getAddressType)(this.walletAddress);
-        switch (this.addressType) {
-            case interface_1.AddressType.P2TR: {
-                const tapInternalKey = (0, utils_1.assertHex)(Buffer.from(this.pubKey, 'hex'));
-                const p2tr = bitcoin.payments.p2tr({
-                    internalPubkey: tapInternalKey,
-                    network: this.network,
-                });
-                this.takerScript = (_a = p2tr.output) === null || _a === void 0 ? void 0 : _a.toString('hex');
-                break;
-            }
-            case interface_1.AddressType.P2WPKH: {
-                const p2wpkh = bitcoin.payments.p2wpkh({
-                    pubkey: Buffer.from(this.pubKey, 'hex'),
-                    network: this.network,
-                });
-                this.takerScript = (_b = p2wpkh.output) === null || _b === void 0 ? void 0 : _b.toString('hex');
-                break;
-            }
-        }
-    }
-    getUTXOsToCoverAmount(amountNeeded, inscriptionLocs) {
-        var _a, e_1, _b, _c;
-        return __awaiter(this, void 0, void 0, function* () {
-            try {
-                console.log('=========== Getting Unspents for address in order by value ========');
-                const unspentsOrderedByValue = yield this.getUnspentsForAddressInOrderByValue();
-                console.log('unspentsOrderedByValue len:', unspentsOrderedByValue.length);
-                console.log('=========== Getting Collectibles for address ' +
-                    this.walletAddress +
-                    '========');
-                const retrievedIxs = (yield this.api.getCollectiblesByAddress(this.walletAddress)).data;
-                console.log('=========== Collectibles:', retrievedIxs.length);
-                console.log('=========== Gotten Collectibles, splitting utxos ========');
-                const bisInscriptionLocs = retrievedIxs.map((utxo) => utxo.satpoint);
-                if (bisInscriptionLocs.length === 0) {
-                    inscriptionLocs = [];
-                }
-                else {
-                    inscriptionLocs = bisInscriptionLocs;
-                }
-                let sum = 0;
-                const result = [];
-                try {
-                    for (var _d = true, unspentsOrderedByValue_1 = __asyncValues(unspentsOrderedByValue), unspentsOrderedByValue_1_1; unspentsOrderedByValue_1_1 = yield unspentsOrderedByValue_1.next(), _a = unspentsOrderedByValue_1_1.done, !_a;) {
-                        _c = unspentsOrderedByValue_1_1.value;
-                        _d = false;
-                        try {
-                            let utxo = _c;
-                            const currentUTXO = utxo;
-                            const utxoSatpoint = (0, utils_1.getSatpointFromUtxo)(currentUTXO);
-                            if ((inscriptionLocs &&
-                                (inscriptionLocs === null || inscriptionLocs === void 0 ? void 0 : inscriptionLocs.find((utxoLoc) => utxoLoc === utxoSatpoint))) ||
-                                currentUTXO.value <= 546) {
-                                continue;
-                            }
-                            sum += currentUTXO.value;
-                            result.push(currentUTXO);
-                            if (sum > amountNeeded) {
-                                console.log('AMOUNT RETRIEVED: ', sum);
-                                return result;
-                            }
-                        }
-                        finally {
-                            _d = true;
-                        }
-                    }
-                }
-                catch (e_1_1) { e_1 = { error: e_1_1 }; }
-                finally {
-                    try {
-                        if (!_d && !_a && (_b = unspentsOrderedByValue_1.return)) yield _b.call(unspentsOrderedByValue_1);
-                    }
-                    finally { if (e_1) throw e_1.error; }
-                }
-                return [];
-            }
-            catch (e) {
-                throw new Error(e);
-            }
-        });
-    }
-    isWalletPrepared() {
-        return __awaiter(this, void 0, void 0, function* () {
-            const allUtxosWorth600 = yield this.getAllUTXOsWorthASpecificValue(600);
-            if (allUtxosWorth600.length < 2) {
-                return false;
-            }
-            return true;
-        });
-    }
-    prepareWallet() {
-        return __awaiter(this, void 0, void 0, function* () {
-            const requiredSatoshis = 10000 + 1200;
-            const retrievedUtxos = yield this.getUTXOsToCoverAmount(requiredSatoshis);
-            if (retrievedUtxos.length === 0) {
-                throw Error('Not enough funds to prepare address utxos');
-            }
-            const prepareTx = new bitcoin.Psbt({ network: this.network });
-            console.log('=========== Retreived Utxos to add: ', retrievedUtxos);
-            retrievedUtxos.forEach((utxo) => {
-                const input = this.addInputConditionally({
-                    hash: utxo.txid,
-                    index: utxo.vout,
-                    witnessUtxo: {
-                        value: utxo.value,
-                        script: Buffer.from(this.takerScript, 'hex'),
-                    },
-                });
-                prepareTx.addInput(input);
-            });
-            const amountRetrieved = this.calculateAmountGathered(retrievedUtxos);
-            const remainder = amountRetrieved - 30000 - 1200;
-            prepareTx.addOutput({
-                address: this.walletAddress,
-                value: 600,
-            });
-            prepareTx.addOutput({
-                address: this.walletAddress,
-                value: 600,
-            });
-            prepareTx.addOutput({
-                address: this.walletAddress,
-                value: remainder,
-            });
-            return {
-                psbtHex: prepareTx.toHex(),
-                psbtBase64: prepareTx.toBase64(),
-                remainder,
-            };
-        });
-    }
-    checkAffordability(costEstimate) {
-        return __awaiter(this, void 0, void 0, function* () {
-            const retrievedUtxos = yield this.getUTXOsToCoverAmount(costEstimate);
-            if (retrievedUtxos.length === 0) {
-                return false;
->>>>>>> 16c55144
             }
             return [];
         }
@@ -249,7 +113,6 @@
             throw new Error(e);
         }
     }
-<<<<<<< HEAD
     async isWalletPrepared() {
         const allUtxosWorth600 = await this.getAllUTXOsWorthASpecificValue(600);
         if (allUtxosWorth600.length < 2) {
@@ -258,148 +121,26 @@
         return true;
     }
     async prepareWallet() {
-        const requiredSatoshis = 3000 + 1200;
+        const requiredSatoshis = 10000 + 1200;
         const retrievedUtxos = await this.getUTXOsToCoverAmount(requiredSatoshis);
         if (retrievedUtxos.length === 0) {
             throw Error('Not enough funds to prepare address utxos');
         }
         const prepareTx = new bitcoin.Psbt({ network: this.network });
         console.log('=========== Retreived Utxos to add: ', retrievedUtxos);
-        for (let i = 0; i < retrievedUtxos.length; i++) {
-            prepareTx.addInput({
-                hash: retrievedUtxos[i].txid,
-                index: retrievedUtxos[i].vout,
-=======
-    psbtBuilder() {
-        var _a, _b;
-        return __awaiter(this, void 0, void 0, function* () {
-            console.log('=========== Decoding PSBT with bitcoinjs ========');
-            const marketplacePsbt = bitcoin.Psbt.fromBase64(this.psbtBase64, {
-                network: this.network,
-            });
-            const costPrice = this.orderPrice;
-            const requiredSatoshis = costPrice + 30000 + 546 + 1200 + 600 + 600;
-            const retrievedUtxos = yield this.getUTXOsToCoverAmount(requiredSatoshis);
-            if (retrievedUtxos.length === 0) {
-                throw Error('Not enough funds to purchase this offer');
-            }
-            console.log('=========== Getting UTXOS Worth 600 sats ========');
-            const allUtxosWorth600 = yield this.getAllUTXOsWorthASpecificValue(600);
-            console.log('=========== UTXOs worth 600 sats: ', allUtxosWorth600);
-            if (allUtxosWorth600.length < 2) {
-                throw Error('not enough padding utxos (600 sat) for marketplace buy');
-            }
-            console.log("=========== Getting Maker's Address ========");
-            yield this.getMakersAddress();
-            console.log('=========== Makers Address: ', this.makersAddress);
-            if (!this.makersAddress) {
-                throw Error("Could not resolve maker's address");
-            }
-            console.log('=========== Creating Inputs ========');
-            const swapPsbt = new bitcoin.Psbt({ network: this.network });
-            console.log('=========== Adding dummy utxos ========');
-            for (let i = 0; i < 2; i++) {
-                const input = this.addInputConditionally({
-                    hash: allUtxosWorth600[i].txid,
-                    index: allUtxosWorth600[i].vout,
-                    witnessUtxo: {
-                        value: allUtxosWorth600[i].value,
-                        script: Buffer.from(this.takerScript, 'hex'),
-                    },
-                });
-                swapPsbt.addInput(input);
-            }
-            console.log('=========== Fetching Maker Input Data ========');
-            const decoded = yield this.sandshrew.bitcoindRpc.decodePSBT(this.psbtBase64);
-            console.log('maker offer txid', decoded.tx.vin[2].txid);
-            const makerInputData = marketplacePsbt.data.inputs[2];
-            console.log('=========== Maker Input Data: ', makerInputData);
-            swapPsbt.addInput({
-                hash: decoded.tx.vin[2].txid,
-                index: 0,
+        retrievedUtxos.forEach((utxo) => {
+            const input = this.addInputConditionally({
+                hash: utxo.txid,
+                index: utxo.vout,
                 witnessUtxo: {
-                    value: (_a = makerInputData === null || makerInputData === void 0 ? void 0 : makerInputData.witnessUtxo) === null || _a === void 0 ? void 0 : _a.value,
-                    script: (_b = makerInputData === null || makerInputData === void 0 ? void 0 : makerInputData.witnessUtxo) === null || _b === void 0 ? void 0 : _b.script,
-                },
-                // tapInternalKey: makerInputData.tapInternalKey,
-                // tapKeySig: makerInputData.tapKeySig,
-                finalScriptWitness: makerInputData.finalScriptWitness,
-                sighashType: bitcoin.Transaction.SIGHASH_SINGLE |
-                    bitcoin.Transaction.SIGHASH_ANYONECANPAY,
-            });
-            console.log('=========== Adding available non ordinal UTXOS as input ========');
-            console.log('=========== Retreived Utxos to add: ', retrievedUtxos);
-            retrievedUtxos.forEach((utxo) => {
-                const input = this.addInputConditionally({
-                    hash: utxo.txid,
-                    index: utxo.vout,
-                    witnessUtxo: {
-                        value: utxo.value,
-                        script: Buffer.from(this.takerScript, 'hex'),
-                    },
-                });
-                swapPsbt.addInput(input);
-            });
-            console.log('=========== Done Inputs now adding outputs ============');
-            swapPsbt.addOutput({
-                address: this.walletAddress,
-                value: 1200,
-            });
-            swapPsbt.addOutput({
-                address: this.receiveAddress,
-                value: 546,
-            });
-            swapPsbt.addOutput({
-                address: this.makersAddress,
-                value: costPrice,
-            });
-            const amountRetrieved = this.calculateAmountGathered(retrievedUtxos);
-            const remainder = amountRetrieved - costPrice - 30000 - 546 - 1200 - 600 - 600;
-            swapPsbt.addOutput({
-                address: this.walletAddress,
-                value: 600,
-            });
-            swapPsbt.addOutput({
-                address: this.walletAddress,
-                value: 600,
-            });
-            swapPsbt.addOutput({
-                address: this.walletAddress,
-                value: remainder,
-            });
-            console.log('=========== Returning unsigned PSBT ============');
-            return {
-                psbtHex: swapPsbt.toHex(),
-                psbtBase64: swapPsbt.toBase64(),
-                remainder,
-            };
-        });
-    }
-    psbtMultiBuilder(previousOrderTxId, remainingSats) {
-        var _a, _b;
-        return __awaiter(this, void 0, void 0, function* () {
-            const requiredSatoshis = this.orderPrice + 30000 + 546 + 1200;
-            if (!(remainingSats > requiredSatoshis)) {
-                throw new Error('Not enough satoshi to complete purchase');
-            }
-            const marketplacePsbt = bitcoin.Psbt.fromBase64(this.psbtBase64, {
-                network: this.network,
-            });
-            const swapPsbt = new bitcoin.Psbt({ network: this.network });
-            swapPsbt.addInput(this.addInputConditionally({
-                hash: previousOrderTxId,
-                index: 3,
->>>>>>> 16c55144
-                witnessUtxo: {
-                    value: retrievedUtxos[i].value,
+                    value: utxo.value,
                     script: Buffer.from(this.takerScript, 'hex'),
                 },
-<<<<<<< HEAD
-                tapInternalKey: (0, utils_1.assertHex)(Buffer.from(this.pubKey, 'hex')),
             });
-        }
+            prepareTx.addInput(input);
+        });
         const amountRetrieved = this.calculateAmountGathered(retrievedUtxos);
-        const remainder = amountRetrieved - 3000 - 1200;
+        const remainder = amountRetrieved - 30000 - 1200;
         prepareTx.addOutput({
             address: this.walletAddress,
             value: 600,
@@ -431,7 +172,7 @@
             network: this.network,
         });
         const costPrice = this.orderPrice;
-        const requiredSatoshis = costPrice + 3000 + 546 + 1200 + 600 + 600;
+        const requiredSatoshis = costPrice + 30000 + 546 + 1200 + 600 + 600;
         const retrievedUtxos = await this.getUTXOsToCoverAmount(requiredSatoshis);
         if (retrievedUtxos.length === 0) {
             throw Error('Not enough funds to purchase this offer');
@@ -452,22 +193,15 @@
         const swapPsbt = new bitcoin.Psbt({ network: this.network });
         console.log('=========== Adding dummy utxos ========');
         for (let i = 0; i < 2; i++) {
-            swapPsbt.addInput({
+            const input = this.addInputConditionally({
                 hash: allUtxosWorth600[i].txid,
                 index: allUtxosWorth600[i].vout,
-=======
-            }));
-            swapPsbt.addInput(this.addInputConditionally({
-                hash: previousOrderTxId,
-                index: 4,
->>>>>>> 16c55144
                 witnessUtxo: {
                     value: allUtxosWorth600[i].value,
                     script: Buffer.from(this.takerScript, 'hex'),
                 },
-<<<<<<< HEAD
-                tapInternalKey: (0, utils_1.assertHex)(Buffer.from(this.pubKey, 'hex')),
             });
+            swapPsbt.addInput(input);
         }
         console.log('=========== Fetching Maker Input Data ========');
         const decoded = await this.sandshrew.bitcoindRpc.decodePSBT(this.psbtBase64);
@@ -489,53 +223,24 @@
         });
         console.log('=========== Adding available non ordinal UTXOS as input ========');
         console.log('=========== Retreived Utxos to add: ', retrievedUtxos);
-        for (let i = 0; i < retrievedUtxos.length; i++) {
-            swapPsbt.addInput({
-                hash: retrievedUtxos[i].txid,
-                index: retrievedUtxos[i].vout,
-=======
-            }));
-            console.log("=========== Getting Maker's Address ========");
-            yield this.getMakersAddress();
-            console.log('=========== Makers Address: ', this.makersAddress);
-            if (!this.makersAddress) {
-                throw Error("Could not resolve maker's address");
-            }
-            const decoded = yield this.sandshrew.bitcoindRpc.decodePSBT(this.psbtBase64);
-            const makerInputData = marketplacePsbt.data.inputs[2];
-            const neededSats = marketplacePsbt.txOutputs[2].value;
-            swapPsbt.addInput({
-                hash: decoded.tx.vin[2].txid,
-                index: 0,
+        retrievedUtxos.forEach((utxo) => {
+            const input = this.addInputConditionally({
+                hash: utxo.txid,
+                index: utxo.vout,
                 witnessUtxo: {
-                    value: (_a = makerInputData === null || makerInputData === void 0 ? void 0 : makerInputData.witnessUtxo) === null || _a === void 0 ? void 0 : _a.value,
-                    script: (_b = makerInputData === null || makerInputData === void 0 ? void 0 : makerInputData.witnessUtxo) === null || _b === void 0 ? void 0 : _b.script,
-                },
-                // tapInternalKey: makerInputData.tapInternalKey,
-                // tapKeySig: makerInputData.tapKeySig,
-                finalScriptWitness: makerInputData.finalScriptWitness,
-                sighashType: bitcoin.Transaction.SIGHASH_SINGLE |
-                    bitcoin.Transaction.SIGHASH_ANYONECANPAY,
-            });
-            swapPsbt.addInput(this.addInputConditionally({
-                hash: previousOrderTxId,
-                index: 5,
->>>>>>> 16c55144
-                witnessUtxo: {
-                    value: retrievedUtxos[i].value,
+                    value: utxo.value,
                     script: Buffer.from(this.takerScript, 'hex'),
                 },
-                tapInternalKey: (0, utils_1.assertHex)(Buffer.from(this.pubKey, 'hex')),
-<<<<<<< HEAD
             });
-        }
+            swapPsbt.addInput(input);
+        });
         console.log('=========== Done Inputs now adding outputs ============');
         swapPsbt.addOutput({
             address: this.walletAddress,
             value: 1200,
         });
         swapPsbt.addOutput({
-            address: this.walletAddress,
+            address: this.receiveAddress,
             value: 546,
         });
         swapPsbt.addOutput({
@@ -543,7 +248,7 @@
             value: costPrice,
         });
         const amountRetrieved = this.calculateAmountGathered(retrievedUtxos);
-        const remainder = amountRetrieved - costPrice - 3000 - 546 - 1200 - 600 - 600;
+        const remainder = amountRetrieved - costPrice - 30000 - 546 - 1200 - 600 - 600;
         swapPsbt.addOutput({
             address: this.walletAddress,
             value: 600,
@@ -572,41 +277,22 @@
             network: this.network,
         });
         const swapPsbt = new bitcoin.Psbt({ network: this.network });
-        swapPsbt.addInput({
+        swapPsbt.addInput(this.addInputConditionally({
             hash: previousOrderTxId,
             index: 3,
             witnessUtxo: {
-=======
-            }));
-            swapPsbt.addOutput({
-                address: this.walletAddress,
-                value: 1200,
-            });
-            swapPsbt.addOutput({
-                address: this.receiveAddress,
-                value: 546,
-            });
-            swapPsbt.addOutput({
-                address: this.makersAddress,
-                value: neededSats,
-            });
-            swapPsbt.addOutput({
-                address: this.walletAddress,
->>>>>>> 16c55144
                 value: 600,
                 script: Buffer.from(this.takerScript, 'hex'),
             },
-            tapInternalKey: (0, utils_1.assertHex)(Buffer.from(this.pubKey, 'hex')),
-        });
-        swapPsbt.addInput({
+        }));
+        swapPsbt.addInput(this.addInputConditionally({
             hash: previousOrderTxId,
             index: 4,
             witnessUtxo: {
                 value: 600,
                 script: Buffer.from(this.takerScript, 'hex'),
             },
-            tapInternalKey: (0, utils_1.assertHex)(Buffer.from(this.pubKey, 'hex')),
-        });
+        }));
         console.log("=========== Getting Maker's Address ========");
         await this.getMakersAddress();
         console.log('=========== Makers Address: ', this.makersAddress);
@@ -629,7 +315,7 @@
             sighashType: bitcoin.Transaction.SIGHASH_SINGLE |
                 bitcoin.Transaction.SIGHASH_ANYONECANPAY,
         });
-        swapPsbt.addInput({
+        swapPsbt.addInput(this.addInputConditionally({
             hash: previousOrderTxId,
             index: 5,
             witnessUtxo: {
@@ -637,13 +323,13 @@
                 script: Buffer.from(this.takerScript, 'hex'),
             },
             tapInternalKey: (0, utils_1.assertHex)(Buffer.from(this.pubKey, 'hex')),
-        });
+        }));
         swapPsbt.addOutput({
             address: this.walletAddress,
             value: 1200,
         });
         swapPsbt.addOutput({
-            address: this.walletAddress,
+            address: this.receiveAddress,
             value: 546,
         });
         swapPsbt.addOutput({
