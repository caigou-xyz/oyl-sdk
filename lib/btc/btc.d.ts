import { Provider } from '../provider/provider';
import { Account } from '../account/account';
import { Signer } from '../signer';
import { GatheredUtxos } from 'shared/interface';
export declare const createPsbt: ({ gatheredUtxos, toAddress, amount, feeRate, account, provider, fee, }: {
    gatheredUtxos: GatheredUtxos;
    toAddress: string;
    feeRate: number;
    amount: number;
    account: Account;
    provider: Provider;
    fee?: number;
}) => Promise<{
    psbt: string;
    fee: number;
}>;
<<<<<<< HEAD
export declare const send: ({ gatheredUtxos, toAddress, amount, feeRate, account, provider, signer, }: {
    gatheredUtxos: GatheredUtxos;
=======
export declare const send: ({ toAddress, amount, feeRate, account, provider, signer, fee, }: {
>>>>>>> 7c4c273e
    toAddress: string;
    amount: number;
    feeRate: number;
    account: Account;
    provider: Provider;
    signer: Signer;
    fee?: number;
}) => Promise<{
    txId: string;
    rawTx: string;
    size: any;
    weight: any;
    fee: number;
    satsPerVByte: string;
}>;
export declare const actualFee: ({ gatheredUtxos, toAddress, amount, feeRate, account, provider, signer, }: {
    gatheredUtxos: GatheredUtxos;
    toAddress: string;
    feeRate: number;
    amount: number;
    account: Account;
    provider: Provider;
    signer: Signer;
}) => Promise<{
    fee: number;
}>;
export declare const minimumFee: ({ taprootInputCount, nonTaprootInputCount, outputCount, }: {
    taprootInputCount: number;
    nonTaprootInputCount: number;
    outputCount: number;
}) => number;<|MERGE_RESOLUTION|>--- conflicted
+++ resolved
@@ -14,12 +14,8 @@
     psbt: string;
     fee: number;
 }>;
-<<<<<<< HEAD
-export declare const send: ({ gatheredUtxos, toAddress, amount, feeRate, account, provider, signer, }: {
+export declare const send: ({ gatheredUtxos, toAddress, amount, feeRate, account, provider, signer, fee, }: {
     gatheredUtxos: GatheredUtxos;
-=======
-export declare const send: ({ toAddress, amount, feeRate, account, provider, signer, fee, }: {
->>>>>>> 7c4c273e
     toAddress: string;
     amount: number;
     feeRate: number;
