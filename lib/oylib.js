"use strict";
var __createBinding = (this && this.__createBinding) || (Object.create ? (function(o, m, k, k2) {
    if (k2 === undefined) k2 = k;
    var desc = Object.getOwnPropertyDescriptor(m, k);
    if (!desc || ("get" in desc ? !m.__esModule : desc.writable || desc.configurable)) {
      desc = { enumerable: true, get: function() { return m[k]; } };
    }
    Object.defineProperty(o, k2, desc);
}) : (function(o, m, k, k2) {
    if (k2 === undefined) k2 = k;
    o[k2] = m[k];
}));
var __setModuleDefault = (this && this.__setModuleDefault) || (Object.create ? (function(o, v) {
    Object.defineProperty(o, "default", { enumerable: true, value: v });
}) : function(o, v) {
    o["default"] = v;
});
var __importStar = (this && this.__importStar) || function (mod) {
    if (mod && mod.__esModule) return mod;
    var result = {};
    if (mod != null) for (var k in mod) if (k !== "default" && Object.prototype.hasOwnProperty.call(mod, k)) __createBinding(result, mod, k);
    __setModuleDefault(result, mod);
    return result;
};
Object.defineProperty(exports, "__esModule", { value: true });
exports.Oyl = exports.LEGACY_HD_PATH = exports.SEGWIT_HD_PATH = exports.TAPROOT_HD_PATH = exports.NESTED_SEGWIT_HD_PATH = void 0;
const constants_1 = require("./shared/constants");
const ecc2 = __importStar(require("@cmdcode/crypto-utils"));
const txbuilder_1 = require("./txbuilder");
const utils_1 = require("./shared/utils");
const transactions = __importStar(require("./transactions"));
const accounts_1 = require("./wallet/accounts");
const wallet_1 = require("./wallet");
const accountsManager_1 = require("./wallet/accountsManager");
const interface_1 = require("./shared/interface");
const apiclient_1 = require("./apiclient");
const bitcoin = __importStar(require("bitcoinjs-lib"));
const provider_1 = require("./rpclient/provider");
const transactions_1 = require("./transactions");
const tapscript_1 = require("@cmdcode/tapscript");
const cmdcode = __importStar(require("@cmdcode/tapscript"));
const errors_1 = require("./errors");
exports.NESTED_SEGWIT_HD_PATH = "m/49'/0'/0'/0";
exports.TAPROOT_HD_PATH = "m/86'/0'/0'/0";
exports.SEGWIT_HD_PATH = "m/84'/0'/0'/0";
exports.LEGACY_HD_PATH = "m/44'/0'/0'/0";
const RequiredPath = [
    exports.LEGACY_HD_PATH,
    exports.NESTED_SEGWIT_HD_PATH,
    exports.SEGWIT_HD_PATH,
    exports.TAPROOT_HD_PATH,
];
class Oyl {
    network;
    sandshrewBtcClient;
    esploraRpc;
    ordRpc;
    provider;
    apiClient;
    derivPath;
    currentNetwork;
    /**
     * Initializes a new instance of the Wallet class.
     */
    constructor(opts = constants_1.defaultNetworkOptions.mainnet) {
        const options = {
            ...constants_1.defaultNetworkOptions[opts.network],
            ...opts,
        };
        const apiKey = options.projectId;
        this.apiClient = new apiclient_1.OylApiClient({
            host: 'https://api.oyl.gg',
            testnet: options.network == 'testnet' ? true : null,
            regtest: options.network == 'regtest' ? true : null,
            apiKey: apiKey,
        });
        const rpcUrl = `${options.baseUrl}/${options.version}/${options.projectId}`;
        const provider = new provider_1.Provider(rpcUrl);
        this.network = (0, utils_1.getNetwork)(options.network);
        this.sandshrewBtcClient = provider.sandshrew;
        this.esploraRpc = provider.esplora;
        this.ordRpc = provider.ord;
        this.currentNetwork =
            options.network === 'mainnet' ? 'main' : options.network;
    }
    /**
     * Gets a summary of the given address(es).
     * @param {string | string[]} address - A single address or an array of addresses.
     * @returns {Promise<Object[]>} A promise that resolves to an array of address summaries.
     */
    async getAddressSummary({ address, includeInscriptions, }) {
        const addressesUtxo = {};
        let utxos = await this.getUtxos(address, includeInscriptions);
        addressesUtxo['utxos'] = utxos.unspent_outputs;
        addressesUtxo['balance'] = transactions.calculateBalance(utxos.unspent_outputs);
        return addressesUtxo;
    }
    /**
     * Derives a Taproot address from the given public key.
     * @param {string} publicKey - The public key to derive the address from.
     * @returns {string} A promise that resolves to the derived Taproot address.
     */
    getTaprootAddress({ publicKey }) {
        try {
            const address = (0, accounts_1.publicKeyToAddress)(publicKey, interface_1.AddressType.P2TR, this.network);
            return address;
        }
        catch (err) {
            return err;
        }
    }
    /**
     * Retrieves details for a specific BRC-20 token associated with the given address.
     * @param {string} address - The address to query BRC-20 token details from.
     * @param {string} ticker - The ticker symbol of the BRC-20 token to retrieve details for.
     * @returns {Promise<TickerDetails>} A promise that resolves to the details of the specified BRC-20 token.
     */
    async getSingleBrcTickerDetails(address, ticker) {
        const response = await this.apiClient.getBrc20sByAddress(address);
        const tickerDetails = response.data.find((details) => details.ticker.toLowerCase() === ticker.toLowerCase());
        return tickerDetails;
    }
    /**
     * Initializes a wallet from a mnemonic phrase with the specified parameters.
     * @param {Object} options - The options object.
     * @param {string} options.mnemonic - The mnemonic phrase used to initialize the wallet.
     * @param {string} [options.type='taproot'] - The type of wallet to create. Options are 'taproot', 'segwit', 'legacy'.
     * @param {string} [options.hdPath=RequiredPath[3]] - The HD path to derive addresses from.
     * @returns {Promise<any>} A promise that resolves to the wallet data including keyring and assets.
     * @throws {Error} Throws an error if initialization fails.
     */
    async fromPhrase({ mnemonic, addrType = interface_1.AddressType.P2TR, hdPath = RequiredPath[3], }) {
        try {
            const wallet = await wallet_1.accounts.importMnemonic(mnemonic, hdPath, addrType, this.network);
            const data = {
                keyring: wallet,
            };
            return data;
        }
        catch (err) {
            return err;
        }
    }
    /**
     * Recovers a wallet using the given options.
     * @param {RecoverAccountOptions} options - Options necessary for account recovery.
     * @returns {Promise<any>} A promise that resolves to the recovered wallet payload.
     * @throws {Error} Throws an error if recovery fails.
     */
    async recoverWallet(options) {
        try {
            const wallet = new accountsManager_1.AccountManager({ ...options, network: this.network });
            const walletPayload = await wallet.recoverAccounts();
            return walletPayload;
        }
        catch (error) {
            throw error;
        }
    }
    /**
     * Adds a new account to the wallet using the given options.
     * @param {RecoverAccountOptions} options - Options describing the account to be added.
     * @returns {Promise<any>} A promise that resolves to the payload of the newly added account.
     * @throws {Error} Throws an error if adding the account fails.
     */
    async addAccountToWallet(options) {
        try {
            const wallet = new accountsManager_1.AccountManager({ ...options, network: this.network });
            const walletPayload = await wallet.addAccount();
            return walletPayload;
        }
        catch (error) {
            throw error;
        }
    }
    /**
     * Initializes a new Oyl account with taproot & segwit HDKeyrings  within the wallet.
     * @returns {Promise<any>} A promise that resolves to the payload of the initialized accounts.
     * @throws {Error} Throws an error if the initialization fails.
     */
    async initializeWallet() {
        try {
            const wallet = new accountsManager_1.AccountManager({
                network: this.network,
                customPath: this.network == (0, utils_1.getNetwork)('testnet') ? 'testnet' : null,
            });
            const walletPayload = await wallet.initializeAccounts();
            return walletPayload;
        }
        catch (error) {
            throw error;
        }
    }
    /**
     * Derives a SegWit address from a given public key.
     * @param {Object} param0 - An object containing the public key.
     * @param {string} param0.publicKey - The public key to derive the SegWit address from.
     * @returns {Promise<string>} A promise that resolves to the derived SegWit address.
     * @throws {Error} Throws an error if address derivation fails.
     */
    async getSegwitAddress({ publicKey }) {
        const address = (0, accounts_1.publicKeyToAddress)(publicKey, interface_1.AddressType.P2WPKH, this.network);
        return address;
    }
    /**
     * Creates a new Oyl with an optional specific derivation type.
     * @param {object} param0 - Object containing the type of derivation.
     * @param {string} [param0.type] - Optional type of derivation path.
     * @returns {{keyring: HdKeyring, address: string}} The newly created wallet object.
     */
    createWallet({ type }) {
        try {
            let hdPath;
            let addrType;
            switch (type) {
                case 'taproot':
                    addrType = interface_1.AddressType.P2TR;
                    hdPath = RequiredPath[3];
                    break;
                case 'segwit':
                    addrType = interface_1.AddressType.P2WPKH;
                    hdPath = RequiredPath[2];
                    break;
                case 'nested-segwit':
                    addrType = interface_1.AddressType.P2SH_P2WPKH;
                    hdPath = RequiredPath[1];
                case 'legacy':
                    addrType = interface_1.AddressType.P2PKH;
                    hdPath = RequiredPath[0];
                    break;
                default:
                    addrType = interface_1.AddressType.P2TR;
                    hdPath = RequiredPath[3];
                    break;
            }
            const wallet = wallet_1.accounts.createWallet(hdPath, addrType, this.network);
            return wallet;
        }
        catch (err) {
            return err;
        }
    }
    /**
     * Fetches the balance details including confirmed and pending amounts for a given address.
     * @param {Object} param0 - An object containing the address property.
     * @param {string} param0.address - The address for which to fetch balance details.
     * @returns {Promise<any>} A promise that resolves to an object containing balance and its USD value.
     * @throws {Error} Throws an error if the balance retrieval fails.
     */
    async getTaprootBalance({ address }) {
        const balance = await this.apiClient.getTaprootBalance(address);
        return balance;
    }
    /**
     * Fetches the balance details including confirmed and pending amounts for a given address.
     * @param {Object} param0 - An object containing the address property.
     * @param {string} param0.address - The address for which to fetch balance details.
     * @returns {Promise<any>} A promise that resolves to an object containing balance and its USD value.
     * @throws {Error} Throws an error if the balance retrieval fails.
     */
    async getAddressBalance({ address }) {
        const balance = await this.apiClient.getAddressBalance(address);
        return balance;
    }
    async getUtxos(address, includeInscriptions = true) {
        const utxosResponse = await this.esploraRpc.getAddressUtxo(address);
        const formattedUtxos = [];
        let filtered = utxosResponse;
        if (!includeInscriptions) {
            filtered = utxosResponse.filter((utxo) => utxo.value > 546);
        }
        for (const utxo of filtered) {
            if (utxo.txid) {
                const transactionDetails = await this.esploraRpc.getTxInfo(utxo.txid);
                const voutEntry = transactionDetails.vout.find((v) => v.scriptpubkey_address === address);
                formattedUtxos.push({
                    tx_hash_big_endian: utxo.txid,
                    tx_output_n: utxo.vout,
                    value: utxo.value,
                    confirmations: utxo.status.confirmed ? 3 : 0,
                    script: voutEntry.scriptpubkey,
                    tx_index: 0,
                });
            }
        }
        return { unspent_outputs: formattedUtxos };
    }
    /**
     * Retrieves the transaction history for a given address and processes the transactions.
     * @param {Object} param0 - An object containing the address property.
     * @param {string} param0.address - The address for which to fetch transaction history.
     * @returns {Promise<any[]>} A promise that resolves to an array of processed transaction details.
     * @throws {Error} Throws an error if transaction history retrieval fails.
     */
    async getTxHistory({ addresses }) {
        try {
            if (addresses.length > 2) {
                throw new Error('Only accepts a max of 2 addresses');
            }
            const utxoPromises = addresses.map((address, index) => this.esploraRpc._call('esplora_address::txs', [address]));
            const currentBlock = await this.esploraRpc._call('esplora_blocks:tip:height', []);
            const resolvedUtxoPromises = await Promise.all(utxoPromises);
            const combinedHistory = resolvedUtxoPromises.flat();
            const removedDuplicatesArray = new Map(combinedHistory.map((item) => [item.txid, item]));
            const finalCombinedHistory = Array.from(removedDuplicatesArray.values());
            const processedTxns = finalCombinedHistory.map((tx) => {
                const { txid, vout, size, vin, status, fee } = tx;
                const blockDelta = currentBlock - status.block_height + 1;
                const confirmations = blockDelta > 0 ? blockDelta : 0;
                const inputAddress = vin.find(({ prevout }) => prevout.scriptpubkey_address === addresses[0] ||
                    prevout.scriptpubkey_address === addresses[1]);
                let vinSum = 0;
                let voutSum = 0;
                for (let input of vin) {
                    if (addresses.includes(input.prevout.scriptpubkey_address)) {
                        vinSum += input.prevout.value;
                    }
                }
                for (let output of vout) {
                    if (addresses.includes(output.scriptpubkey_address)) {
                        voutSum += output.value;
                    }
                }
                const txDetails = {};
                txDetails['txId'] = txid;
                txDetails['confirmations'] = confirmations;
                txDetails['type'] = inputAddress ? 'sent' : 'received';
                txDetails['blockTime'] = status.block_time;
                txDetails['blockHeight'] = status.block_height;
                txDetails['fee'] = fee;
                txDetails['feeRate'] = Math.floor(fee / size);
                txDetails['vinSum'] = vinSum;
                txDetails['voutSum'] = voutSum;
                txDetails['amount'] = inputAddress ? vinSum - voutSum - fee : voutSum;
                txDetails['symbol'] = 'BTC';
                return txDetails;
            });
            return processedTxns;
        }
        catch (error) {
            console.log(error);
            throw new Error('Error fetching txn history');
        }
    }
    async getTaprootTxHistory({ taprootAddress, totalTxs = 20, }) {
        const addressType = (0, transactions_1.getAddressType)(taprootAddress);
        if (addressType === 1) {
            return await this.apiClient.getTaprootTxHistory(taprootAddress, totalTxs);
        }
        else {
            throw new Error('Invalid address type');
        }
    }
    /**
     * Retrieves a list of inscriptions for a given address.
     * @param {Object} param0 - An object containing the address property.
     * @param {string} param0.address - The address to query for inscriptions.
     * @returns {Promise<Array<any>>} A promise that resolves to an array of inscription details.
     */
    async getInscriptions({ address }) {
        const collectibles = [];
        const brc20 = [];
        const runes = [];
        const allRunes = await (await fetch(`https://testnet.sandshrew.io:8443/outpoints?address=eq.${address}`)).json();
        const allOrdinals = (await this.apiClient.getAllInscriptionsByAddress(address)).data;
        const allCollectibles = allOrdinals.filter((ordinal) => ordinal.mime_type === 'image/png' || ordinal.mime_type.includes('html'));
        const allBrc20s = allOrdinals.filter((ordinal) => ordinal.mime_type === 'text/plain;charset=utf-8');
        for (const artifact of allCollectibles) {
            const { inscription_id, inscription_number, satpoint } = artifact;
            const content = await this.ordRpc.getInscriptionContent(inscription_id);
            const detail = {
                id: inscription_id,
                address: artifact.owner_wallet_addr,
                content: content,
                location: satpoint,
            };
            collectibles.push({
                id: inscription_id,
                inscription_number,
                detail,
            });
        }
        for (const artifact of allBrc20s) {
            const { inscription_id, inscription_number, satpoint } = artifact;
            const content = await this.ordRpc.getInscriptionContent(inscription_id);
            const decodedContent = atob(content);
            if ((0, utils_1.isValidJSON)(decodedContent) && JSON.parse(decodedContent)) {
                const detail = {
                    id: inscription_id,
                    address: artifact.owner_wallet_addr,
                    content: content,
                    location: satpoint,
                };
                brc20.push({
                    id: inscription_id,
                    inscription_number,
                    detail,
                });
            }
        }
        for (const artifact of allRunes) {
            const { outpoint_id, rune_id, amount } = artifact;
            const { entry } = await this.ordRpc.getRuneById(rune_id);
            const detail = {
                runeId: rune_id,
                outpoint_id: outpoint_id,
                name: entry.spaced_rune,
                symbol: entry.symbol,
                divisibility: entry.divisibility,
                amount: amount,
                mints: entry.mints,
                burned: entry.burned,
                terms: entry.terms,
            };
            runes.push({
                txId: outpoint_id.split(':')[0],
                outputIndex: outpoint_id.split(':')[1],
                detail,
            });
        }
        return { collectibles, brc20, runes };
    }
    /**
     * Retrieves UTXO artifacts for a given address.
     * @param {Object} param0 - An object containing the address property.
     * @param {string} param0.address - The address to query for UTXO artifacts.
     * @returns A promise that resolves to the UTXO artifacts.
     */
    async getUtxosArtifacts({ address }) {
        const { unspent_outputs } = await this.getUtxos(address, true);
        const inscriptions = await this.getInscriptions({
            address,
        });
        const utxoArtifacts = await transactions.getMetaUtxos(address, unspent_outputs, inscriptions);
        return utxoArtifacts;
    }
    /**
     * Creates a Partially Signed Bitcoin Transaction (PSBT) to send regular satoshis, signs and broadcasts it.
     * @param {Object} params - The parameters for creating the PSBT.
     * @param {string} params.to - The receiving address.
     * @param {string} params.from - The sending address.
     * @param {string} params.amount - The amount to send.
     * @param {number} params.feeRate - The transaction fee rate.
     * @param {any} params.signer - The bound signer method to sign the transaction.
     * @param {string} params.publicKey - The public key associated with the transaction.
     * @returns {Promise<Object>} A promise that resolves to an object containing transaction ID and other response data from the API client.
     */
    async sendBtc({ toAddress, feeRate, amount, altSpendPubKey, spendAddress, spendPubKey, altSpendAddress, signer, }) {
        const addressType = (0, transactions_1.getAddressType)(toAddress);
        if (utils_1.addressTypeMap[addressType] === 'p2pkh') {
            throw new Error('Sending bitcoin to legacy address is not supported');
        }
        if (utils_1.addressTypeMap[addressType] === 'p2sh') {
            throw new Error('Sending bitcoin to a nested-segwit address is not supported');
        }
        let spendUtxos;
        let altSpendUtxos;
        spendUtxos = await this.getUtxosArtifacts({
            address: spendAddress,
        });
        if (!spendUtxos) {
            throw new Error('Insufficient Balance');
        }
        if (altSpendAddress) {
            altSpendUtxos = await this.getUtxosArtifacts({
                address: altSpendAddress,
            });
<<<<<<< HEAD
        }
        if (!feeRate) {
            feeRate = (await this.esploraRpc.getFeeEstimates())['1'];
        }
        const { rawPsbt } = await this.createBtcTx({
            toAddress,
            spendPubKey,
            feeRate,
            amount,
            network: this.network,
            spendUtxos,
            spendAddress,
            altSpendPubKey,
            altSpendAddress,
            altSpendUtxos,
=======
            return this.pushPsbt({ psbtBase64: taprootSigned });
>>>>>>> bbafe253
        });
        const { signedPsbt: segwitSigned } = await signer.signAllSegwitInputs({
            rawPsbt: rawPsbt,
            finalize: true,
        });
        const { signedPsbt: taprootSigned } = await signer.signAllTaprootInputs({
            rawPsbt: segwitSigned,
            finalize: true,
        });
        const sendResponse = await this.pushPsbt({ psbtBase64: taprootSigned });
        return sendResponse;
    }
    async createBtcTx({ toAddress, spendPubKey, feeRate, amount, network, spendUtxos, spendAddress, altSpendAddress, altSpendPubKey, altSpendUtxos, }) {
        const psbt = new bitcoin.Psbt({ network: network });
        const addressType = (0, transactions_1.getAddressType)(toAddress);
        if (utils_1.addressTypeMap[addressType] === 'p2pkh') {
            throw new Error('Sending bitcoin to legacy address is not supported');
        }
        if (utils_1.addressTypeMap[addressType] === 'p2sh') {
            throw new Error('Sending bitcoin to a nested-segwit address is not supported');
        }
        let { psbt: updatedPsbt, fee } = await (0, utils_1.addBtcUtxo)({
            spendUtxos,
            psbt: psbt,
            toAddress,
            amount: amount,
            feeRate,
            network,
            spendAddress,
            spendPubKey,
            altSpendAddress,
            altSpendPubKey,
            altSpendUtxos,
        });
        return {
            rawPsbt: updatedPsbt.toBase64(),
            fee,
        };
    }
    /**
     * Retrieves information about a SegWit address.
     * @param {Object} params - The parameters containing the address information.
     * @param {string} params.address - The SegWit address to validate and get information for.
     * @returns {Promise<Object>} A promise that resolves to an object containing validity status and summary of the address.
     */
    async getSegwitAddressInfo({ address }) {
        const isValid = transactions.validateSegwitAddress({
            address,
            type: 'segwit',
        });
        if (!isValid) {
            return { isValid, summary: null };
        }
        const summary = await this.getAddressSummary({
            address,
        });
        return { isValid, summary };
    }
    /**
     * Retrieves information about a Taproot address.
     * @param {Object} params - The parameters containing the address information.
     * @param {string} params.address - The Taproot address to validate and get information for.
     * @returns {Promise<Object>} A promise that resolves to an object containing validity status and summary of the address.
     */
    async getTaprootAddressInfo({ address }) {
        const isValid = transactions.validateTaprootAddress({
            address,
            type: 'taproot',
        });
        if (!isValid) {
            return { isValid, summary: null };
        }
        const summary = await this.getAddressSummary({
            address,
            includeInscriptions: false,
        });
        return { isValid, summary };
    }
    /**
     * Fetches offers associated with a specific BRC20 ticker.
     * @param {Object} params - The parameters containing the ticker information.
     * @param {string} params.ticker - The ticker symbol to retrieve offers for.
     * @returns {Promise<any>} A promise that resolves to an array of offers.
     */
    async getBrcOffers({ ticker }) {
        const offers = await this.apiClient.getOkxTickerOffers({ ticker: ticker });
        return offers;
    }
    /**
     * Fetches aggregated offers associated with a specific BRC20 ticker.
     * @param {Object} params - The parameters containing the ticker information.
     * @param {string} params.ticker - The ticker symbol to retrieve offers for.
     * @param {}
     * @returns {Promise<any>} A promise that resolves to an array of offers.
     */
    async getAggregatedBrcOffers({ ticker, limitOrderAmount, marketPrice, }) {
        const testnet = this.network == (0, utils_1.getNetwork)('testnet');
        const offers = await this.apiClient.getAggregatedOffers({
            ticker,
            limitOrderAmount,
            marketPrice,
            testnet,
        });
        return offers;
    }
    /**
     * Lists BRC20 tokens associated with an address.
     * @param {Object} params - The parameters containing the address information.
     * @param {string} params.address - The address to list BRC20 tokens for.
     * @returns {Promise<any>} A promise that resolves to an array of BRC20 tokens.
     */
    async listBrc20s({ address }) {
        const tokens = await this.apiClient.getBrc20sByAddress(address);
        for (let i = 0; i < tokens.data.length; i++) {
            const details = await this.apiClient.getBrc20TokenDetails(tokens.data[i].ticker);
            tokens.data[i]['details'] = details.data;
        }
        return tokens;
    }
    /**
     * Lists inscribed collectibles associated with an address.
     * @param {Object} params - The parameters containing the address information.
     * @param {string} params.address - The address to list collectibles for.
     * @returns {Promise<any>} A promise that resolves to an array of collectibles.
     */
    async listCollectibles({ address }) {
        return await this.apiClient.getCollectiblesByAddress(address);
    }
    /**
     * Retrieves a specific inscribed collectible by its ID.
     * @param {string} inscriptionId - The ID of the collectible to retrieve.
     * @returns {Promise<any>} A promise that resolves to the collectible data.
     */
    async getCollectibleById(inscriptionId) {
        const data = await this.ordRpc.getInscriptionById(inscriptionId);
        return data;
    }
    async signPsbt({ psbtHex, publicKey, address, signer, }) {
        const addressType = (0, transactions_1.getAddressType)(address);
        const tx = new txbuilder_1.OGPSBTTransaction(signer, address, publicKey, addressType, this.network);
        const psbt = bitcoin.Psbt.fromHex(psbtHex, { network: this.network });
        const signedPsbt = await tx.signPsbt(psbt);
        return {
            psbtHex: signedPsbt.toHex(),
        };
    }
    async pushPsbt({ psbtHex, psbtBase64, }) {
        if (!psbtHex && !psbtBase64) {
            throw new Error('Please supply psbt in either base64 or hex format');
        }
        if (psbtHex && psbtBase64) {
            throw new Error('Please select one format of psbt to broadcast');
        }
        let psbt;
        if (psbtHex) {
            psbt = bitcoin.Psbt.fromHex(psbtHex, { network: this.network });
        }
        if (psbtBase64) {
            psbt = bitcoin.Psbt.fromBase64(psbtBase64, { network: this.network });
        }
        let extractedTx;
        try {
            extractedTx = psbt.extractTransaction();
        }
        catch (error) {
            throw new Error('Transaction could not be extracted do to invalid Psbt.');
        }
        const txId = extractedTx.getId();
        const rawTx = extractedTx.toHex();
        const [result] = await this.sandshrewBtcClient.bitcoindRpc.testMemPoolAccept([rawTx]);
        if (!result.allowed) {
            throw new Error(result['reject-reason']);
        }
        await this.sandshrewBtcClient.bitcoindRpc.sendRawTransaction(rawTx);
        return { txId, rawTx };
    }
    async finalizePsbtBase64(psbtBase64) {
        try {
            const { hex: finalizedPsbtHex } = await this.sandshrewBtcClient._call('btc_finalizepsbt', [`${psbtBase64}`]);
            return finalizedPsbtHex;
        }
        catch (e) {
            console.log(e);
            throw new Error(e);
        }
    }
    async sendPsbt(txData, isDry) {
        try {
            if (isDry) {
                const response = await this.sandshrewBtcClient._call('btc_testmempoolaccept', [`${txData}`]);
                console.log({ response });
            }
            else {
                const { hex: txHex } = await this.sandshrewBtcClient._call('btc_sendrawtransaction', [`${txData}`]);
                return {
                    sentPsbt: txHex,
                    sentPsbtBase64: Buffer.from(txHex, 'hex').toString('base64'),
                };
            }
        }
        catch (e) {
            console.log(e);
            throw new Error(e);
        }
    }
    async createSegwitSigner({ mnemonic, segwitAddress, hdPathWithIndex, }) {
        const segwitAddressType = transactions.getAddressType(segwitAddress);
        if (segwitAddressType == null) {
            throw Error('Unrecognized Address Type');
        }
        const segwitPayload = await this.fromPhrase({
            mnemonic: mnemonic.trim(),
            hdPath: hdPathWithIndex,
            addrType: segwitAddressType,
        });
        const segwitKeyring = segwitPayload.keyring.keyring;
        const segwitSigner = segwitKeyring.signTransaction.bind(segwitKeyring);
        return segwitSigner;
    }
    async createTaprootSigner({ mnemonic, taprootAddress, hdPathWithIndex = accountsManager_1.customPaths['oyl']['taprootPath'], }) {
        const addressType = transactions.getAddressType(taprootAddress);
        if (addressType == null) {
            throw Error('Unrecognized Address Type');
        }
        const tapPayload = await this.fromPhrase({
            mnemonic: mnemonic.trim(),
            hdPath: hdPathWithIndex,
            addrType: addressType,
        });
        const tapKeyring = tapPayload.keyring.keyring;
        const taprootSigner = tapKeyring.signTransaction.bind(tapKeyring);
        return taprootSigner;
    }
    async createSigner({ mnemonic, fromAddress, hdPathWithIndex, }) {
        const addressType = transactions.getAddressType(fromAddress);
        if (addressType == null) {
            throw Error('Unrecognized Address Type');
        }
        const tapPayload = await this.fromPhrase({
            mnemonic: mnemonic.trim(),
            hdPath: hdPathWithIndex,
            addrType: addressType,
        });
        const tapKeyring = tapPayload.keyring.keyring;
        const taprootSigner = tapKeyring.signTransaction.bind(tapKeyring);
        return taprootSigner;
    }
    async getRuneBalance({ address }) {
        const testnet = this.network == (0, utils_1.getNetwork)('testnet');
        await this.apiClient.getRuneBalance({
            address,
            testnet: testnet,
        });
    }
    async getRuneOutpoints({ address }) {
        const testnet = this.network == (0, utils_1.getNetwork)('testnet');
        await this.apiClient.getRuneOutpoints({
            address,
            testnet: testnet,
        });
    }
    async inscriptionCommitTx({ content, spendAddress, spendPubKey, signer, altSpendPubKey, altSpendAddress, feeRate, }) {
        const commitTxSize = (0, utils_1.calculateTaprootTxSize)(1, 0, 2);
        const feeForCommit = commitTxSize * feeRate < 200 ? 200 : commitTxSize * feeRate;
        const revealTxSize = (0, utils_1.calculateTaprootTxSize)(1, 0, 1);
        const feeForReveal = revealTxSize * feeRate < 200 ? 200 : revealTxSize * feeRate;
        let amountNeededForInscribe = Number(feeForCommit) + Number(feeForReveal) + utils_1.inscriptionSats;
        const utxosUsedForFees = [];
        let usingAlt = false;
        let spendUtxos;
        let altSpendUtxos;
        spendUtxos = await this.getUtxosArtifacts({
            address: spendAddress,
        });
        if (!spendUtxos) {
            throw new Error('No utxos for this address');
        }
        if (altSpendAddress) {
            altSpendUtxos = await this.getUtxosArtifacts({
                address: altSpendAddress,
            });
        }
        const spendableUtxos = await (0, utils_1.filterTaprootUtxos)({
            taprootUtxos: spendUtxos,
        });
        const psbt = new bitcoin.Psbt({ network: this.network });
        const secret = signer.taprootKeyPair.privateKey.toString('hex');
        const pubKey = ecc2.keys.get_pubkey(String(secret), true);
        const script = (0, utils_1.createInscriptionScript)(pubKey, content);
        const tapleaf = tapscript_1.Tap.encodeScript(script);
        const [tpubkey] = tapscript_1.Tap.getPubKey(pubKey, { target: tapleaf });
        const inscriberAddress = tapscript_1.Address.p2tr.fromPubKey(tpubkey, this.currentNetwork);
        psbt.addOutput({
            value: Number(feeForReveal) + utils_1.inscriptionSats,
            address: inscriberAddress,
        });
        let utxosToPayFee = (0, txbuilder_1.findUtxosToCoverAmount)(spendableUtxos, amountNeededForInscribe);
        if (utxosToPayFee?.selectedUtxos.length > 1) {
            const txSize = (0, utils_1.calculateTaprootTxSize)(utxosToPayFee.selectedUtxos.length, 0, 2);
            amountNeededForInscribe =
                Number(txSize * feeRate < 250 ? 250 : txSize * feeRate) +
                    Number(feeForReveal) +
                    utils_1.inscriptionSats;
            utxosToPayFee = (0, txbuilder_1.findUtxosToCoverAmount)(spendableUtxos, amountNeededForInscribe);
        }
        if (!utxosToPayFee) {
            const filteredAltUtxos = await (0, utils_1.filterTaprootUtxos)({
                taprootUtxos: altSpendUtxos,
            });
            utxosToPayFee = (0, txbuilder_1.findUtxosToCoverAmount)(filteredAltUtxos, amountNeededForInscribe);
            if (utxosToPayFee?.selectedUtxos.length > 1) {
                const txSize = (0, utils_1.calculateTaprootTxSize)(utxosToPayFee.selectedUtxos.length, 0, 2);
                amountNeededForInscribe =
                    Number(txSize * feeRate < 250 ? 250 : txSize * feeRate) +
                        Number(feeForReveal) +
                        utils_1.inscriptionSats;
            }
            utxosToPayFee = (0, txbuilder_1.findUtxosToCoverAmount)(filteredAltUtxos, amountNeededForInscribe);
            if (!utxosToPayFee) {
                throw new Error('Insufficient Balance');
            }
            usingAlt = true;
        }
        const feeAmountGathered = (0, utils_1.calculateAmountGatheredUtxo)(utxosToPayFee.selectedUtxos);
        const changeAmount = feeAmountGathered - amountNeededForInscribe;
        for (let i = 0; i < utxosToPayFee.selectedUtxos.length; i++) {
            utxosUsedForFees.push(utxosToPayFee.selectedUtxos[i].txId);
            psbt.addInput({
                hash: utxosToPayFee.selectedUtxos[i].txId,
                index: utxosToPayFee.selectedUtxos[i].outputIndex,
                witnessUtxo: {
                    value: utxosToPayFee.selectedUtxos[i].satoshis,
                    script: Buffer.from(utxosToPayFee.selectedUtxos[i].scriptPk, 'hex'),
                },
            });
        }
        psbt.addOutput({
            address: spendAddress,
            value: changeAmount,
        });
        const formattedPsbt = await (0, utils_1.formatInputsToSign)({
            _psbt: psbt,
            senderPublicKey: usingAlt ? altSpendPubKey : spendPubKey,
            network: this.network,
        });
        return {
            commitPsbt: formattedPsbt.toBase64(),
            utxosUsedForFees: utxosUsedForFees,
            fee: amountNeededForInscribe,
        };
    }
    async inscriptionRevealTx({ receiverAddress, signer, content, feeRate, commitTxId, }) {
        const revealTxSize = (0, utils_1.calculateTaprootTxSize)(1, 0, 1);
        const feeForReveal = revealTxSize * feeRate < 200 ? 200 : revealTxSize * feeRate;
        const revealSats = feeForReveal + utils_1.inscriptionSats;
        const secret = signer.taprootKeyPair.privateKey.toString('hex');
        const secKey = ecc2.keys.get_seckey(String(secret));
        const pubKey = ecc2.keys.get_pubkey(String(secret), true);
        const script = (0, utils_1.createInscriptionScript)(pubKey, content);
        const tapleaf = tapscript_1.Tap.encodeScript(script);
        const [tpubkey, cblock] = tapscript_1.Tap.getPubKey(pubKey, { target: tapleaf });
        const commitTxOutput = await (0, utils_1.getOutputValueByVOutIndex)({
            txId: commitTxId,
            vOut: 0,
            esploraRpc: this.esploraRpc,
        });
        if (!commitTxOutput) {
            throw new Error('ERROR GETTING FIRST INPUT VALUE');
        }
        const txData = tapscript_1.Tx.create({
            vin: [
                {
                    txid: commitTxId,
                    vout: 0,
                    prevout: {
                        value: revealSats,
                        scriptPubKey: ['OP_1', tpubkey],
                    },
                },
            ],
            vout: [
                {
                    value: 546,
                    scriptPubKey: tapscript_1.Address.toScriptPubKey(receiverAddress),
                },
            ],
        });
<<<<<<< HEAD
        const sig = cmdcode.Signer.taproot.sign(secKey, txData, 0, {
            extension: tapleaf,
=======
    }
    sendBRC20({ fromAddress, fromPubKey, toAddress, spendPubKey, feeRate, altSpendPubKey, spendAddress, altSpendAddress, signer, token, amount, }) {
        return __awaiter(this, void 0, void 0, function* () {
            let successTxIds = [];
            try {
                const content = `{"p":"brc-20","op":"transfer","tick":"${token}","amt":"${amount}"}`;
                const { commitPsbt, utxosUsedForFees } = yield this.inscriptionCommitTx({
                    content,
                    spendAddress,
                    spendPubKey,
                    signer,
                    altSpendPubKey,
                    altSpendAddress,
                    feeRate,
                });
                const { signedPsbt: segwitSigned } = yield signer.signAllSegwitInputs({
                    rawPsbt: commitPsbt,
                    finalize: true,
                });
                const { signedPsbt: taprootSigned } = yield signer.signAllTaprootInputs({
                    rawPsbt: segwitSigned,
                    finalize: true,
                });
                const { txId: commitTxId } = yield this.pushPsbt({
                    psbtBase64: taprootSigned,
                });
                successTxIds.push(commitTxId);
                yield (0, utils_1.waitForTransaction)({
                    txId: commitTxId,
                    sandshrewBtcClient: this.sandshrewBtcClient,
                });
                const { revealTx } = yield this.inscriptionRevealTx({
                    receiverAddress: fromAddress,
                    signer,
                    content,
                    commitTxId: commitTxId,
                    feeRate,
                });
                const revealTxId = yield this.sandshrewBtcClient.bitcoindRpc.sendRawTransaction(revealTx);
                if (!revealTxId) {
                    throw new Error('Unable to reveal inscription.');
                }
                successTxIds.push(revealTxId);
                yield (0, utils_1.waitForTransaction)({
                    txId: revealTxId,
                    sandshrewBtcClient: this.sandshrewBtcClient,
                });
                yield (0, utils_1.delay)(5000);
                const { sentPsbt: sentRawPsbt } = yield this.inscriptionSendTx({
                    toAddress,
                    fromPubKey,
                    spendPubKey,
                    spendAddress,
                    altSpendAddress,
                    altSpendPubKey,
                    feeRate,
                    utxoId: revealTxId,
                    utxosUsedForFees: utxosUsedForFees,
                });
                const { signedPsbt: segwitSendSignedPsbt } = yield signer.signAllSegwitInputs({
                    rawPsbt: sentRawPsbt,
                    finalize: true,
                });
                const { signedPsbt: taprootSendSignedPsbt } = yield signer.signAllTaprootInputs({
                    rawPsbt: segwitSendSignedPsbt,
                    finalize: true,
                });
                const { txId: sentPsbtTxId } = yield this.pushPsbt({
                    psbtBase64: taprootSendSignedPsbt,
                });
                return {
                    txId: sentPsbtTxId,
                    rawTxn: taprootSendSignedPsbt,
                    sendBrc20Txids: [...successTxIds, sentPsbtTxId],
                };
            }
            catch (err) {
                throw new errors_1.OylTransactionError(err, successTxIds);
            }
>>>>>>> bbafe253
        });
        txData.vin[0].witness = [sig, script, cblock];
        const inscriptionTxHex = tapscript_1.Tx.encode(txData).hex;
        return {
            revealTx: inscriptionTxHex,
        };
    }
    async sendBRC20({ fromAddress, fromPubKey, toAddress, spendPubKey, feeRate, altSpendPubKey, spendAddress, altSpendAddress, signer, token, amount, }) {
        try {
            if (!feeRate) {
                feeRate = (await this.esploraRpc.getFeeEstimates())['1'];
            }
            const content = `{"p":"brc-20","op":"transfer","tick":"${token}","amt":"${amount}"}`;
            const { commitPsbt, utxosUsedForFees } = await this.inscriptionCommitTx({
                content,
                spendAddress,
                spendPubKey,
                signer,
                altSpendPubKey,
                altSpendAddress,
                feeRate,
            });
            const { signedPsbt: segwitSigned } = await signer.signAllSegwitInputs({
                rawPsbt: commitPsbt,
                finalize: true,
            });
            const { signedPsbt: taprootSigned } = await signer.signAllTaprootInputs({
                rawPsbt: segwitSigned,
                finalize: true,
            });
            const { txId: commitTxId } = await this.pushPsbt({
                psbtBase64: taprootSigned,
            });
            const txResult = await (0, utils_1.waitForTransaction)({
                txId: commitTxId,
                sandshrewBtcClient: this.sandshrewBtcClient,
            });
            if (!txResult) {
                throw new Error('ERROR WAITING FOR COMMIT TX');
            }
            const { revealTx } = await this.inscriptionRevealTx({
                receiverAddress: fromAddress,
                signer,
                content,
                commitTxId: commitTxId,
                feeRate,
            });
            const revealTxId = await this.sandshrewBtcClient.bitcoindRpc.sendRawTransaction(revealTx);
            const revealResult = await (0, utils_1.waitForTransaction)({
                txId: revealTxId,
                sandshrewBtcClient: this.sandshrewBtcClient,
            });
            if (!revealResult) {
                throw new Error('ERROR WAITING FOR COMMIT TX');
            }
            await (0, utils_1.delay)(5000);
            const { sentPsbt: sentRawPsbt } = await this.inscriptionSendTx({
                toAddress,
                fromPubKey,
                spendPubKey,
                spendAddress,
                altSpendAddress,
                altSpendPubKey,
                feeRate,
                utxoId: revealTxId,
                utxosUsedForFees: utxosUsedForFees,
            });
            const { signedPsbt: segwitSendSignedPsbt } = await signer.signAllSegwitInputs({
                rawPsbt: sentRawPsbt,
                finalize: true,
            });
            const { signedPsbt: taprootSendSignedPsbt } = await signer.signAllTaprootInputs({
                rawPsbt: segwitSendSignedPsbt,
                finalize: true,
            });
<<<<<<< HEAD
            const { txId: sentPsbtTxId } = await this.pushPsbt({
                psbtBase64: taprootSendSignedPsbt,
            });
            return {
                txId: sentPsbtTxId,
                rawTxn: taprootSendSignedPsbt,
                sendBrc20Txids: [commitTxId, revealTxId, sentPsbtTxId],
            };
        }
        catch (err) {
            console.error(err);
            throw new Error(err);
        }
=======
            return this.pushPsbt({ psbtBase64: taprootSigned });
        });
>>>>>>> bbafe253
    }
    async inscriptionSendTx({ toAddress, fromPubKey, spendPubKey, spendAddress, altSpendAddress, altSpendPubKey, feeRate, utxoId, utxosUsedForFees, }) {
        if (!feeRate) {
            feeRate = (await this.esploraRpc.getFeeEstimates())['1'];
        }
        const txSize = (0, utils_1.calculateTaprootTxSize)(1, 0, 2);
        let fee = txSize * feeRate < 300 ? 300 : txSize * feeRate;
        let usingAlt = false;
        let spendUtxos;
        let altSpendUtxos;
        spendUtxos = await this.getUtxosArtifacts({
            address: spendAddress,
        });
        if (!spendUtxos) {
            throw new Error('No utxos for this address');
        }
        if (altSpendAddress) {
            altSpendUtxos = await this.getUtxosArtifacts({
                address: altSpendAddress,
            });
        }
        const spendableUtxos = await (0, utils_1.filterTaprootUtxos)({
            taprootUtxos: spendUtxos,
        });
        const utxoInfo = await this.esploraRpc.getTxInfo(utxoId);
        const psbt = new bitcoin.Psbt({ network: this.network });
        psbt.addInput({
            hash: utxoId,
            index: 0,
            witnessUtxo: {
                script: Buffer.from(utxoInfo.vout[0].scriptpubkey, 'hex'),
                value: 546,
            },
        });
        psbt.addOutput({
            address: toAddress,
            value: 546,
        });
        let availableUtxos = spendableUtxos.filter((utxo) => !utxosUsedForFees.includes(utxo.txId));
        let utxosToPayFee = (0, txbuilder_1.findUtxosToCoverAmount)(availableUtxos, fee);
        if (utxosToPayFee?.selectedUtxos.length > 1) {
            const txSize = (0, utils_1.calculateTaprootTxSize)(utxosToPayFee.selectedUtxos.length, 0, 2);
            fee = txSize * feeRate < 250 ? 250 : txSize * feeRate;
            utxosToPayFee = (0, txbuilder_1.findUtxosToCoverAmount)(availableUtxos, fee);
        }
        if (!utxosToPayFee) {
            const filteredAltUtxos = await (0, utils_1.filterTaprootUtxos)({
                taprootUtxos: altSpendUtxos,
            });
            let availableUtxos = filteredAltUtxos.filter((utxo) => !utxosUsedForFees.includes(utxo.txId));
            utxosToPayFee = (0, txbuilder_1.findUtxosToCoverAmount)(availableUtxos, fee);
            if (utxosToPayFee?.selectedUtxos.length > 1) {
                const txSize = (0, utils_1.calculateTaprootTxSize)(utxosToPayFee.selectedUtxos.length, 0, 2);
                fee = txSize * feeRate < 250 ? 250 : txSize * feeRate;
                utxosToPayFee = (0, txbuilder_1.findUtxosToCoverAmount)(availableUtxos, fee);
            }
            if (!utxosToPayFee) {
                throw new Error('Insufficient Balance');
            }
            usingAlt = true;
        }
        const amountGathered = (0, utils_1.calculateAmountGatheredUtxo)(utxosToPayFee.selectedUtxos);
        const changeAmount = amountGathered - fee;
        for (let i = 0; i < utxosToPayFee.selectedUtxos.length; i++) {
            utxosUsedForFees.push(utxosToPayFee.selectedUtxos[i].txId);
            psbt.addInput({
                hash: utxosToPayFee.selectedUtxos[i].txId,
                index: utxosToPayFee.selectedUtxos[i].outputIndex,
                witnessUtxo: {
                    value: utxosToPayFee.selectedUtxos[i].satoshis,
                    script: Buffer.from(utxosToPayFee.selectedUtxos[i].scriptPk, 'hex'),
                },
            });
        }
        psbt.addOutput({
            address: spendAddress,
            value: changeAmount,
        });
        const partiallyFormattedPsbtTx = await (0, utils_1.formatInputsToSign)({
            _psbt: psbt,
            senderPublicKey: fromPubKey,
            network: this.network,
        });
        const formattedPsbt = await (0, utils_1.formatInputsToSign)({
            _psbt: partiallyFormattedPsbtTx,
            senderPublicKey: usingAlt ? altSpendPubKey : spendPubKey,
            network: this.network,
        });
        return { sentPsbt: formattedPsbt.toBase64() };
    }
    async sendOrdCollectible({ fromAddress, fromPubKey, toAddress, spendPubKey, feeRate, altSpendPubKey, spendAddress, altSpendAddress, signer, inscriptionId, }) {
        if (!feeRate) {
            feeRate = (await this.esploraRpc.getFeeEstimates())['1'];
        }
        const { rawPsbt } = await this.createOrdCollectibleTx({
            inscriptionId,
            fromAddress,
            fromPubKey,
            spendPubKey,
            spendAddress,
            toAddress,
            altSpendAddress,
            altSpendPubKey,
            feeRate,
        });
        const { signedPsbt: segwitSigned } = await signer.signAllSegwitInputs({
            rawPsbt: rawPsbt,
            finalize: true,
        });
        const { signedPsbt: taprootSigned } = await signer.signAllTaprootInputs({
            rawPsbt: segwitSigned,
            finalize: true,
        });
        return await this.pushPsbt({ psbtBase64: taprootSigned });
    }
    async createOrdCollectibleTx({ inscriptionId, fromAddress, fromPubKey, spendPubKey, spendAddress, toAddress, altSpendAddress, altSpendPubKey, feeRate, }) {
        const sendTxSize = (0, utils_1.calculateTaprootTxSize)(1, 0, 2);
        let fee = sendTxSize * feeRate < 250 ? 250 : sendTxSize * feeRate;
        let usingAlt = false;
        let spendUtxos;
        let altSpendUtxos;
        spendUtxos = await this.getUtxosArtifacts({
            address: spendAddress,
        });
        if (!spendUtxos) {
            throw new Error('No utxos for this address');
        }
        if (altSpendAddress) {
            altSpendUtxos = await this.getUtxosArtifacts({
                address: altSpendAddress,
            });
        }
        const collectibleData = await this.getCollectibleById(inscriptionId);
        if (fromAddress && collectibleData.address !== fromAddress) {
            throw new Error('Inscription does not belong to fromAddress');
        }
        const inscriptionTxId = collectibleData.satpoint.split(':')[0];
        const inscriptionTxVOutIndex = collectibleData.satpoint.split(':')[1];
        const inscriptionUtxoDetails = await this.esploraRpc.getTxInfo(inscriptionTxId);
        const inscriptionUtxoData = inscriptionUtxoDetails.vout[inscriptionTxVOutIndex];
        const isSpentArray = await this.esploraRpc.getTxOutspends(inscriptionTxId);
        const isSpent = isSpentArray[inscriptionTxVOutIndex];
        if (isSpent.spent) {
            throw new Error('Inscription is missing');
        }
        let psbtTx = new bitcoin.Psbt({ network: this.network });
        const { unspent_outputs } = await this.getUtxos(fromAddress, true);
        const inscriptionTx = unspent_outputs.find((utxo) => inscriptionTxId === utxo.tx_hash_big_endian);
        psbtTx.addInput({
            hash: inscriptionTxId,
            index: parseInt(inscriptionTxVOutIndex),
            witnessUtxo: {
                script: Buffer.from(inscriptionTx.script, 'hex'),
                value: inscriptionUtxoData.value,
            },
        });
        psbtTx.addOutput({
            address: toAddress,
            value: inscriptionUtxoData.value,
        });
        const availableUtxos = await (0, utils_1.filterTaprootUtxos)({
            taprootUtxos: spendUtxos,
        });
        let utxosToSend = (0, txbuilder_1.findUtxosToCoverAmount)(availableUtxos, fee);
        if (utxosToSend?.selectedUtxos.length > 1) {
            const txSize = (0, utils_1.calculateTaprootTxSize)(utxosToSend.selectedUtxos.length, 0, 2);
            fee = txSize * feeRate < 250 ? 250 : txSize * feeRate;
            utxosToSend = (0, txbuilder_1.findUtxosToCoverAmount)(availableUtxos, fee);
        }
        if (!utxosToSend) {
            const unFilteredAltUtxos = await (0, utils_1.filterTaprootUtxos)({
                taprootUtxos: altSpendUtxos,
            });
            utxosToSend = (0, txbuilder_1.findUtxosToCoverAmount)(unFilteredAltUtxos, fee);
            if (utxosToSend?.selectedUtxos.length > 1) {
                const txSize = (0, utils_1.calculateTaprootTxSize)(utxosToSend.selectedUtxos.length, 0, 2);
                fee = txSize * feeRate < 250 ? 250 : txSize * feeRate;
                utxosToSend = (0, txbuilder_1.findUtxosToCoverAmount)(unFilteredAltUtxos, fee);
            }
            if (!utxosToSend) {
                throw new Error('Insufficient Balance');
            }
            usingAlt = true;
        }
        const amountGathered = (0, utils_1.calculateAmountGatheredUtxo)(utxosToSend.selectedUtxos);
        for await (const utxo of utxosToSend.selectedUtxos) {
            psbtTx.addInput({
                hash: utxo.txId,
                index: utxo.outputIndex,
                witnessUtxo: {
                    script: Buffer.from(utxo.scriptPk, 'hex'),
                    value: utxo.satoshis,
                },
            });
        }
        const changeAmount = amountGathered - fee;
        if (changeAmount > 546) {
            psbtTx.addOutput({
                address: spendAddress,
                value: amountGathered - fee,
            });
        }
        const partiallyFormattedPsbtTx = await (0, utils_1.formatInputsToSign)({
            _psbt: psbtTx,
            senderPublicKey: fromPubKey,
            network: this.network,
        });
        psbtTx = await (0, utils_1.formatInputsToSign)({
            _psbt: partiallyFormattedPsbtTx,
            senderPublicKey: usingAlt ? altSpendPubKey : spendPubKey,
            network: this.network,
        });
        return { rawPsbt: psbtTx.toBase64(), fee: fee };
    }
    async sendBtcEstimate({ feeRate, amount, altSpendPubKey, spendAddress, spendPubKey, altSpendAddress, }) {
        const testnet = this.network == (0, utils_1.getNetwork)('testnet');
        const result = await this.apiClient.sendBtcEstimate({
            feeRate,
            amount,
            altSpendPubKey,
            spendAddress,
            spendPubKey,
            altSpendAddress,
            testnet,
        });
        return result;
    }
    async sendCollectibleEstimate({ spendAddress, altSpendAddress, feeRate, }) {
        const testnet = this.network == (0, utils_1.getNetwork)('testnet');
        const result = await this.apiClient.sendCollectibleEstimate({
            spendAddress,
            altSpendAddress,
            feeRate,
            testnet,
        });
        return result;
    }
    async sendRuneEstimate({ spendAddress, altSpendAddress, feeRate, }) {
        const testnet = this.network == (0, utils_1.getNetwork)('testnet');
        const result = await this.apiClient.sendRuneEstimate({
            spendAddress,
            altSpendAddress,
            feeRate,
            testnet,
        });
        return result;
    }
    async sendBrc20Estimate({ spendPubKey, feeRate, altSpendPubKey, spendAddress, altSpendAddress, }) {
        const testnet = this.network == (0, utils_1.getNetwork)('testnet');
        const result = await this.apiClient.sendBrc20Estimate({
            spendPubKey,
            feeRate,
            altSpendPubKey,
            spendAddress,
            altSpendAddress,
            testnet,
        });
        return result;
    }
    async sendRune({ fromAddress, toAddress, spendPubKey, feeRate, altSpendPubKey, spendAddress, altSpendAddress, signer, runeId, amount, }) {
        const testnet = this.network == (0, utils_1.getNetwork)('testnet');
        if (!feeRate) {
            feeRate = (await this.esploraRpc.getFeeEstimates())['1'];
        }
        const runeBalances = await this.apiClient.getRuneBalance({
            address: fromAddress,
            testnet: testnet,
        });
        for await (const rune of runeBalances) {
            if (amount > rune.balance && runeId === rune.rune_id) {
                throw new Error('Insufficient Balance');
            }
        }
        const runeUtxos = [];
        const runeUtxoOuptoints = await this.apiClient.getRuneOutpoints({
            address: fromAddress,
            testnet: testnet,
        });
        for await (const rune of runeUtxoOuptoints) {
            if (runeId === rune.rune_id) {
                runeUtxos.push({ outpointId: rune.outpoint_id, amount: rune.amount });
            }
        }
        const { sendPsbt } = await this.runeSendTx({
            runeId,
            runeUtxos,
            toAddress,
            amount,
            spendAddress,
            spendPubKey,
            altSpendPubKey,
            altSpendAddress,
            feeRate,
        });
        const { signedPsbt: segwitSigned } = await signer.signAllSegwitInputs({
            rawPsbt: sendPsbt,
            finalize: true,
        });
        const { signedPsbt: taprootSigned } = await signer.signAllTaprootInputs({
            rawPsbt: segwitSigned,
            finalize: true,
        });
        const { txId } = await this.pushPsbt({
            psbtBase64: taprootSigned,
        });
        return {
            txId: txId,
            rawTxn: taprootSigned,
        };
    }
    async runeSendTx({ runeId, runeUtxos, toAddress, amount, spendAddress, spendPubKey, altSpendPubKey, altSpendAddress, feeRate, }) {
        let usingAlt = false;
        let spendUtxos;
        let altSpendUtxos;
        spendUtxos = await this.getUtxosArtifacts({
            address: spendAddress,
        });
        if (!spendUtxos) {
            throw new Error('No utxos for this address');
        }
        if (altSpendAddress) {
            altSpendUtxos = await this.getUtxosArtifacts({
                address: altSpendAddress,
            });
        }
        const spendableUtxos = await (0, utils_1.filterTaprootUtxos)({
            taprootUtxos: spendUtxos,
        });
        const psbt = new bitcoin.Psbt({ network: this.network });
        const useableUtxos = (0, utils_1.findRuneUtxosToSpend)(runeUtxos, amount);
        if (!useableUtxos) {
            throw new Error('No utxos with runes attached to them to spend for this address.');
        }
        for (let i = 0; i < useableUtxos.selectedUtxos.length; i++) {
            const txSplit = useableUtxos.selectedUtxos[i].outpointId.split(':');
            const txHash = txSplit[0];
            const txIndex = txSplit[1];
            const script = (await this.esploraRpc.getTxInfo(txHash)).vout[txIndex]['scriptpubkey'];
            psbt.addInput({
                hash: txHash,
                index: Number(txIndex),
                witnessUtxo: {
                    value: 546,
                    script: Buffer.from(script, 'hex'),
                },
            });
        }
        const txSize = (0, utils_1.calculateTaprootTxSize)(1 + psbt.inputCount, 0, 3);
        let feeForSend = txSize * feeRate < 250 ? 250 : txSize * feeRate;
        let utxosToPayFee = (0, txbuilder_1.findUtxosToCoverAmount)(spendableUtxos, feeForSend + utils_1.inscriptionSats);
        if (utxosToPayFee?.selectedUtxos.length > 1) {
            const txSize = (0, utils_1.calculateTaprootTxSize)(utxosToPayFee.selectedUtxos.length + psbt.inputCount, 0, 3);
            feeForSend = txSize * feeRate < 250 ? 250 : txSize * feeRate;
            utxosToPayFee = (0, txbuilder_1.findUtxosToCoverAmount)(spendableUtxos, feeForSend + utils_1.inscriptionSats);
        }
        if (!utxosToPayFee) {
            const unFilteredAltUtxos = await (0, utils_1.filterTaprootUtxos)({
                taprootUtxos: altSpendUtxos,
            });
            utxosToPayFee = (0, txbuilder_1.findUtxosToCoverAmount)(unFilteredAltUtxos, feeForSend + utils_1.inscriptionSats);
            if (utxosToPayFee?.selectedUtxos.length > 1) {
                const txSize = (0, utils_1.calculateTaprootTxSize)(utxosToPayFee.selectedUtxos.length + psbt.inputCount, 0, 3);
                feeForSend = txSize * feeRate < 250 ? 250 : txSize * feeRate;
                utxosToPayFee = (0, txbuilder_1.findUtxosToCoverAmount)(spendableUtxos, feeForSend + utils_1.inscriptionSats);
            }
            if (!utxosToPayFee) {
                throw new Error('Insufficient Balance');
            }
            usingAlt = true;
        }
        const feeAmountGathered = (0, utils_1.calculateAmountGatheredUtxo)(utxosToPayFee.selectedUtxos);
        const changeAmount = feeAmountGathered - feeForSend - utils_1.inscriptionSats;
        for (let i = 0; i < utxosToPayFee.selectedUtxos.length; i++) {
            psbt.addInput({
                hash: utxosToPayFee.selectedUtxos[i].txId,
                index: utxosToPayFee.selectedUtxos[i].outputIndex,
                witnessUtxo: {
                    value: utxosToPayFee.selectedUtxos[i].satoshis,
                    script: Buffer.from(utxosToPayFee.selectedUtxos[i].scriptPk, 'hex'),
                },
            });
        }
        psbt.addOutput({
            address: spendAddress,
            value: changeAmount,
        });
        psbt.addOutput({
            value: utils_1.inscriptionSats,
            address: toAddress,
        });
        const script = (0, utils_1.createRuneSendScript)({
            runeId,
            amount,
            sendOutputIndex: 1,
            pointer: 0,
        });
        const output = { script: script, value: 0 };
        psbt.addOutput(output);
        const formattedPsbt = await (0, utils_1.formatInputsToSign)({
            _psbt: psbt,
            senderPublicKey: usingAlt ? altSpendPubKey : spendPubKey,
            network: this.network,
        });
        return {
            sendPsbt: formattedPsbt.toBase64(),
        };
    }
    async mintRune({ toAddress, spendPubKey, feeRate, altSpendPubKey, spendAddress, altSpendAddress, signer, runeId, amount, }) {
        if (!feeRate) {
            feeRate = (await this.esploraRpc.getFeeEstimates())['1'];
        }
        const { sendPsbt } = await this.runeMintTx({
            runeId,
            toAddress,
            amount,
            spendAddress,
            spendPubKey,
            altSpendPubKey,
            altSpendAddress,
            feeRate,
        });
        const { signedPsbt: segwitSigned } = await signer.signAllSegwitInputs({
            rawPsbt: sendPsbt,
            finalize: true,
        });
        const { signedPsbt: taprootSigned } = await signer.signAllTaprootInputs({
            rawPsbt: segwitSigned,
            finalize: true,
        });
        const { txId } = await this.pushPsbt({
            psbtBase64: taprootSigned,
        });
        return {
            txId: txId,
            rawTxn: taprootSigned,
        };
    }
    async runeMintTx({ runeId, toAddress, amount, spendAddress, spendPubKey, altSpendPubKey, altSpendAddress, feeRate, }) {
        const txSize = (0, utils_1.calculateTaprootTxSize)(1, 0, 3);
        let feeForSend = txSize * feeRate < 250 ? 250 : txSize * feeRate;
        let usingAlt = false;
        let spendUtxos;
        let altSpendUtxos;
        spendUtxos = await this.getUtxosArtifacts({
            address: spendAddress,
        });
        if (!spendUtxos) {
            throw new Error('No utxos for this address');
        }
        if (altSpendAddress) {
            altSpendUtxos = await this.getUtxosArtifacts({
                address: altSpendAddress,
            });
        }
        const spendableUtxos = await (0, utils_1.filterTaprootUtxos)({
            taprootUtxos: spendUtxos,
        });
        const psbt = new bitcoin.Psbt({ network: this.network });
        let utxosToPayFee = (0, txbuilder_1.findUtxosToCoverAmount)(spendableUtxos, feeForSend + utils_1.inscriptionSats);
        if (utxosToPayFee?.selectedUtxos.length > 1) {
            const txSize = (0, utils_1.calculateTaprootTxSize)(utxosToPayFee.selectedUtxos.length, 0, 3);
            feeForSend = txSize * feeRate < 250 ? 250 : txSize * feeRate;
            utxosToPayFee = (0, txbuilder_1.findUtxosToCoverAmount)(spendableUtxos, feeForSend + utils_1.inscriptionSats);
        }
        if (!utxosToPayFee) {
            const unFilteredAltUtxos = await (0, utils_1.filterTaprootUtxos)({
                taprootUtxos: altSpendUtxos,
            });
            utxosToPayFee = (0, txbuilder_1.findUtxosToCoverAmount)(unFilteredAltUtxos, feeForSend + utils_1.inscriptionSats);
            if (utxosToPayFee?.selectedUtxos.length > 1) {
                const txSize = (0, utils_1.calculateTaprootTxSize)(utxosToPayFee.selectedUtxos.length, 0, 3);
                feeForSend = txSize * feeRate < 250 ? 250 : txSize * feeRate;
                utxosToPayFee = (0, txbuilder_1.findUtxosToCoverAmount)(spendableUtxos, feeForSend + utils_1.inscriptionSats);
            }
            if (!utxosToPayFee) {
                throw new Error('Insufficient Balance');
            }
            usingAlt = true;
        }
        const feeAmountGathered = (0, utils_1.calculateAmountGatheredUtxo)(utxosToPayFee.selectedUtxos);
        const changeAmount = feeAmountGathered - feeForSend - utils_1.inscriptionSats;
        for (let i = 0; i < utxosToPayFee.selectedUtxos.length; i++) {
            psbt.addInput({
                hash: utxosToPayFee.selectedUtxos[i].txId,
                index: utxosToPayFee.selectedUtxos[i].outputIndex,
                witnessUtxo: {
                    value: utxosToPayFee.selectedUtxos[i].satoshis,
                    script: Buffer.from(utxosToPayFee.selectedUtxos[i].scriptPk, 'hex'),
                },
            });
        }
        psbt.addOutput({
            address: spendAddress,
            value: changeAmount,
        });
        psbt.addOutput({
            value: utils_1.inscriptionSats,
            address: toAddress,
        });
        const script = (0, utils_1.createRuneMintScript)({
            runeId,
            amountToMint: amount,
            mintOutPutIndex: 1,
            pointer: 1,
        });
        const output = { script: script, value: 0 };
        psbt.addOutput(output);
        const formattedPsbt = await (0, utils_1.formatInputsToSign)({
            _psbt: psbt,
            senderPublicKey: usingAlt ? altSpendPubKey : spendPubKey,
            network: this.network,
        });
        return {
            sendPsbt: formattedPsbt.toBase64(),
        };
    }
}
exports.Oyl = Oyl;
//# sourceMappingURL=oylib.js.map<|MERGE_RESOLUTION|>--- conflicted
+++ resolved
@@ -465,7 +465,6 @@
             altSpendUtxos = await this.getUtxosArtifacts({
                 address: altSpendAddress,
             });
-<<<<<<< HEAD
         }
         if (!feeRate) {
             feeRate = (await this.esploraRpc.getFeeEstimates())['1'];
@@ -481,9 +480,6 @@
             altSpendPubKey,
             altSpendAddress,
             altSpendUtxos,
-=======
-            return this.pushPsbt({ psbtBase64: taprootSigned });
->>>>>>> bbafe253
         });
         const { signedPsbt: segwitSigned } = await signer.signAllSegwitInputs({
             rawPsbt: rawPsbt,
@@ -493,8 +489,7 @@
             rawPsbt: segwitSigned,
             finalize: true,
         });
-        const sendResponse = await this.pushPsbt({ psbtBase64: taprootSigned });
-        return sendResponse;
+        return this.pushPsbt({ psbtBase64: taprootSigned });
     }
     async createBtcTx({ toAddress, spendPubKey, feeRate, amount, network, spendUtxos, spendAddress, altSpendAddress, altSpendPubKey, altSpendUtxos, }) {
         const psbt = new bitcoin.Psbt({ network: network });
@@ -871,90 +866,8 @@
                 },
             ],
         });
-<<<<<<< HEAD
         const sig = cmdcode.Signer.taproot.sign(secKey, txData, 0, {
             extension: tapleaf,
-=======
-    }
-    sendBRC20({ fromAddress, fromPubKey, toAddress, spendPubKey, feeRate, altSpendPubKey, spendAddress, altSpendAddress, signer, token, amount, }) {
-        return __awaiter(this, void 0, void 0, function* () {
-            let successTxIds = [];
-            try {
-                const content = `{"p":"brc-20","op":"transfer","tick":"${token}","amt":"${amount}"}`;
-                const { commitPsbt, utxosUsedForFees } = yield this.inscriptionCommitTx({
-                    content,
-                    spendAddress,
-                    spendPubKey,
-                    signer,
-                    altSpendPubKey,
-                    altSpendAddress,
-                    feeRate,
-                });
-                const { signedPsbt: segwitSigned } = yield signer.signAllSegwitInputs({
-                    rawPsbt: commitPsbt,
-                    finalize: true,
-                });
-                const { signedPsbt: taprootSigned } = yield signer.signAllTaprootInputs({
-                    rawPsbt: segwitSigned,
-                    finalize: true,
-                });
-                const { txId: commitTxId } = yield this.pushPsbt({
-                    psbtBase64: taprootSigned,
-                });
-                successTxIds.push(commitTxId);
-                yield (0, utils_1.waitForTransaction)({
-                    txId: commitTxId,
-                    sandshrewBtcClient: this.sandshrewBtcClient,
-                });
-                const { revealTx } = yield this.inscriptionRevealTx({
-                    receiverAddress: fromAddress,
-                    signer,
-                    content,
-                    commitTxId: commitTxId,
-                    feeRate,
-                });
-                const revealTxId = yield this.sandshrewBtcClient.bitcoindRpc.sendRawTransaction(revealTx);
-                if (!revealTxId) {
-                    throw new Error('Unable to reveal inscription.');
-                }
-                successTxIds.push(revealTxId);
-                yield (0, utils_1.waitForTransaction)({
-                    txId: revealTxId,
-                    sandshrewBtcClient: this.sandshrewBtcClient,
-                });
-                yield (0, utils_1.delay)(5000);
-                const { sentPsbt: sentRawPsbt } = yield this.inscriptionSendTx({
-                    toAddress,
-                    fromPubKey,
-                    spendPubKey,
-                    spendAddress,
-                    altSpendAddress,
-                    altSpendPubKey,
-                    feeRate,
-                    utxoId: revealTxId,
-                    utxosUsedForFees: utxosUsedForFees,
-                });
-                const { signedPsbt: segwitSendSignedPsbt } = yield signer.signAllSegwitInputs({
-                    rawPsbt: sentRawPsbt,
-                    finalize: true,
-                });
-                const { signedPsbt: taprootSendSignedPsbt } = yield signer.signAllTaprootInputs({
-                    rawPsbt: segwitSendSignedPsbt,
-                    finalize: true,
-                });
-                const { txId: sentPsbtTxId } = yield this.pushPsbt({
-                    psbtBase64: taprootSendSignedPsbt,
-                });
-                return {
-                    txId: sentPsbtTxId,
-                    rawTxn: taprootSendSignedPsbt,
-                    sendBrc20Txids: [...successTxIds, sentPsbtTxId],
-                };
-            }
-            catch (err) {
-                throw new errors_1.OylTransactionError(err, successTxIds);
-            }
->>>>>>> bbafe253
         });
         txData.vin[0].witness = [sig, script, cblock];
         const inscriptionTxHex = tapscript_1.Tx.encode(txData).hex;
@@ -963,10 +876,8 @@
         };
     }
     async sendBRC20({ fromAddress, fromPubKey, toAddress, spendPubKey, feeRate, altSpendPubKey, spendAddress, altSpendAddress, signer, token, amount, }) {
+        let successTxIds = [];
         try {
-            if (!feeRate) {
-                feeRate = (await this.esploraRpc.getFeeEstimates())['1'];
-            }
             const content = `{"p":"brc-20","op":"transfer","tick":"${token}","amt":"${amount}"}`;
             const { commitPsbt, utxosUsedForFees } = await this.inscriptionCommitTx({
                 content,
@@ -988,13 +899,11 @@
             const { txId: commitTxId } = await this.pushPsbt({
                 psbtBase64: taprootSigned,
             });
-            const txResult = await (0, utils_1.waitForTransaction)({
+            successTxIds.push(commitTxId);
+            await (0, utils_1.waitForTransaction)({
                 txId: commitTxId,
                 sandshrewBtcClient: this.sandshrewBtcClient,
             });
-            if (!txResult) {
-                throw new Error('ERROR WAITING FOR COMMIT TX');
-            }
             const { revealTx } = await this.inscriptionRevealTx({
                 receiverAddress: fromAddress,
                 signer,
@@ -1003,13 +912,14 @@
                 feeRate,
             });
             const revealTxId = await this.sandshrewBtcClient.bitcoindRpc.sendRawTransaction(revealTx);
-            const revealResult = await (0, utils_1.waitForTransaction)({
+            if (!revealTxId) {
+                throw new Error('Unable to reveal inscription.');
+            }
+            successTxIds.push(revealTxId);
+            await (0, utils_1.waitForTransaction)({
                 txId: revealTxId,
                 sandshrewBtcClient: this.sandshrewBtcClient,
             });
-            if (!revealResult) {
-                throw new Error('ERROR WAITING FOR COMMIT TX');
-            }
             await (0, utils_1.delay)(5000);
             const { sentPsbt: sentRawPsbt } = await this.inscriptionSendTx({
                 toAddress,
@@ -1030,24 +940,18 @@
                 rawPsbt: segwitSendSignedPsbt,
                 finalize: true,
             });
-<<<<<<< HEAD
             const { txId: sentPsbtTxId } = await this.pushPsbt({
                 psbtBase64: taprootSendSignedPsbt,
             });
             return {
                 txId: sentPsbtTxId,
                 rawTxn: taprootSendSignedPsbt,
-                sendBrc20Txids: [commitTxId, revealTxId, sentPsbtTxId],
+                sendBrc20Txids: [...successTxIds, sentPsbtTxId],
             };
         }
         catch (err) {
-            console.error(err);
-            throw new Error(err);
-        }
-=======
-            return this.pushPsbt({ psbtBase64: taprootSigned });
-        });
->>>>>>> bbafe253
+            throw new errors_1.OylTransactionError(err, successTxIds);
+        }
     }
     async inscriptionSendTx({ toAddress, fromPubKey, spendPubKey, spendAddress, altSpendAddress, altSpendPubKey, feeRate, utxoId, utxosUsedForFees, }) {
         if (!feeRate) {
@@ -1161,7 +1065,7 @@
             rawPsbt: segwitSigned,
             finalize: true,
         });
-        return await this.pushPsbt({ psbtBase64: taprootSigned });
+        return this.pushPsbt({ psbtBase64: taprootSigned });
     }
     async createOrdCollectibleTx({ inscriptionId, fromAddress, fromPubKey, spendPubKey, spendAddress, toAddress, altSpendAddress, altSpendPubKey, feeRate, }) {
         const sendTxSize = (0, utils_1.calculateTaprootTxSize)(1, 0, 2);
