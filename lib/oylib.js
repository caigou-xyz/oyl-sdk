--- conflicted
+++ resolved
@@ -359,6 +359,8 @@
     async getInscriptions({ address }) {
         const collectibles = [];
         const brc20 = [];
+        const runes = [];
+        const allRunes = await (await fetch(`https://testnet.sandshrew.io:8443/rune_balances?address=eq.${address}`)).json();
         const allOrdinals = (await this.apiClient.getAllInscriptionsByAddress(address)).data;
         const allCollectibles = allOrdinals.filter((ordinal) => ordinal.mime_type === 'image/png' || ordinal.mime_type.includes('html'));
         const allBrc20s = allOrdinals.filter((ordinal) => ordinal.mime_type === 'text/plain;charset=utf-8');
@@ -395,7 +397,23 @@
                 });
             }
         }
-        return { collectibles, brc20 };
+        for (const artifact of allRunes) {
+            const { rune_id, balance, address } = artifact;
+            const { entry } = await this.ordRpc.getRuneById(rune_id);
+            const detail = {
+                id: rune_id,
+                name: entry.spaced_rune,
+                symbol: entry.symbol,
+                address: address,
+                balance: balance,
+            };
+            runes.push({
+                id: rune_id,
+                name: entry.spaced_rune,
+                detail,
+            });
+        }
+        return { collectibles, brc20, runes };
     }
     /**
      * Retrieves UTXO artifacts for a given address.
@@ -420,8 +438,7 @@
      * @param {string} params.publicKey - The public key associated with the transaction.
      * @returns {Promise<Object>} A promise that resolves to an object containing transaction ID and other response data from the API client.
      */
-<<<<<<< HEAD
-    async sendBtc({ fromAddress, toAddress, feeRate, amount, altSpendPubKey, spendAddress, spendPubKey, altSpendAddress, signer, }) {
+    async sendBtc({ toAddress, feeRate, amount, altSpendPubKey, spendAddress, spendPubKey, altSpendAddress, signer, }) {
         const addressType = (0, transactions_1.getAddressType)(toAddress);
         if (utils_1.addressTypeMap[addressType] === 'p2pkh') {
             throw new Error('Sending bitcoin to legacy address is not supported');
@@ -440,59 +457,12 @@
         if (altSpendAddress) {
             altSpendUtxos = await this.getUtxosArtifacts({
                 address: altSpendAddress,
-=======
-    sendBtc({ toAddress, feeRate, amount, altSpendPubKey, spendAddress, spendPubKey, altSpendAddress, signer, }) {
-        return __awaiter(this, void 0, void 0, function* () {
-            const addressType = (0, transactions_1.getAddressType)(toAddress);
-            if (utils_1.addressTypeMap[addressType] === 'p2pkh') {
-                throw new Error('Sending bitcoin to legacy address is not supported');
-            }
-            if (utils_1.addressTypeMap[addressType] === 'p2sh') {
-                throw new Error('Sending bitcoin to a nested-segwit address is not supported');
-            }
-            let spendUtxos;
-            let altSpendUtxos;
-            spendUtxos = yield this.getUtxosArtifacts({
-                address: spendAddress,
-            });
-            if (!spendUtxos) {
-                throw new Error('Insufficient Balance');
-            }
-            if (altSpendAddress) {
-                altSpendUtxos = yield this.getUtxosArtifacts({
-                    address: altSpendAddress,
-                });
-            }
-            if (!feeRate) {
-                feeRate = (yield this.esploraRpc.getFeeEstimates())['1'];
-            }
-            const { rawPsbt } = yield this.createBtcTx({
-                toAddress,
-                spendPubKey,
-                feeRate,
-                amount,
-                network: this.network,
-                spendUtxos,
-                spendAddress,
-                altSpendPubKey,
-                altSpendAddress,
-                altSpendUtxos,
-            });
-            const { signedPsbt: segwitSigned } = yield signer.signAllSegwitInputs({
-                rawPsbt: rawPsbt,
-                finalize: true,
-            });
-            const { signedPsbt: taprootSigned } = yield signer.signAllTaprootInputs({
-                rawPsbt: segwitSigned,
-                finalize: true,
->>>>>>> c6b647f9
             });
         }
         if (!feeRate) {
             feeRate = (await this.esploraRpc.getFeeEstimates())['1'];
         }
         const { rawPsbt } = await this.createBtcTx({
-            fromAddress,
             toAddress,
             spendPubKey,
             feeRate,
@@ -515,8 +485,7 @@
         const sendResponse = await this.pushPsbt({ psbtBase64: taprootSigned });
         return sendResponse;
     }
-<<<<<<< HEAD
-    async createBtcTx({ fromAddress, toAddress, spendPubKey, feeRate, amount, network, spendUtxos, spendAddress, altSpendAddress, altSpendPubKey, altSpendUtxos, }) {
+    async createBtcTx({ toAddress, spendPubKey, feeRate, amount, network, spendUtxos, spendAddress, altSpendAddress, altSpendPubKey, altSpendUtxos, }) {
         const psbt = new bitcoin.Psbt({ network: network });
         const addressType = (0, transactions_1.getAddressType)(toAddress);
         if (utils_1.addressTypeMap[addressType] === 'p2pkh') {
@@ -530,7 +499,6 @@
             psbt: psbt,
             toAddress,
             amount: amount,
-            fromAddress,
             feeRate,
             network,
             spendAddress,
@@ -538,35 +506,6 @@
             altSpendAddress,
             altSpendPubKey,
             altSpendUtxos,
-=======
-    createBtcTx({ toAddress, spendPubKey, feeRate, amount, network, spendUtxos, spendAddress, altSpendAddress, altSpendPubKey, altSpendUtxos, }) {
-        return __awaiter(this, void 0, void 0, function* () {
-            const psbt = new bitcoin.Psbt({ network: network });
-            const addressType = (0, transactions_1.getAddressType)(toAddress);
-            if (utils_1.addressTypeMap[addressType] === 'p2pkh') {
-                throw new Error('Sending bitcoin to legacy address is not supported');
-            }
-            if (utils_1.addressTypeMap[addressType] === 'p2sh') {
-                throw new Error('Sending bitcoin to a nested-segwit address is not supported');
-            }
-            let { psbt: updatedPsbt, fee } = yield (0, utils_1.addBtcUtxo)({
-                spendUtxos,
-                psbt: psbt,
-                toAddress,
-                amount: amount,
-                feeRate,
-                network,
-                spendAddress,
-                spendPubKey,
-                altSpendAddress,
-                altSpendPubKey,
-                altSpendUtxos,
-            });
-            return {
-                rawPsbt: updatedPsbt.toBase64(),
-                fee,
-            };
->>>>>>> c6b647f9
         });
         return {
             rawPsbt: updatedPsbt.toBase64(),
@@ -781,13 +720,12 @@
         const taprootSigner = tapKeyring.signTransaction.bind(tapKeyring);
         return taprootSigner;
     }
-<<<<<<< HEAD
     async inscriptionCommitTx({ content, spendAddress, spendPubKey, signer, altSpendPubKey, altSpendAddress, feeRate, }) {
         const commitTxSize = (0, utils_1.calculateTaprootTxSize)(3, 0, 2);
         const feeForCommit = commitTxSize * feeRate < 200 ? 200 : commitTxSize * feeRate;
         const revealTxSize = (0, utils_1.calculateTaprootTxSize)(1, 0, 1);
         const feeForReveal = revealTxSize * feeRate < 200 ? 200 : revealTxSize * feeRate;
-        const amountNeededForInscribe = Number(feeForCommit) + Number(feeForReveal) + utils_1.inscriptionSats;
+        let amountNeededForInscribe = Number(feeForCommit) + Number(feeForReveal) + utils_1.inscriptionSats;
         const utxosUsedForFees = [];
         let usingAlt = false;
         let spendUtxos;
@@ -801,32 +739,6 @@
         if (altSpendAddress) {
             altSpendUtxos = await this.getUtxosArtifacts({
                 address: altSpendAddress,
-=======
-    inscriptionCommitTx({ content, spendAddress, spendPubKey, signer, altSpendPubKey, altSpendAddress, feeRate, }) {
-        return __awaiter(this, void 0, void 0, function* () {
-            const commitTxSize = (0, utils_1.calculateTaprootTxSize)(3, 0, 2);
-            const feeForCommit = commitTxSize * feeRate < 200 ? 200 : commitTxSize * feeRate;
-            const revealTxSize = (0, utils_1.calculateTaprootTxSize)(1, 0, 1);
-            const feeForReveal = revealTxSize * feeRate < 200 ? 200 : revealTxSize * feeRate;
-            let amountNeededForInscribe = Number(feeForCommit) + Number(feeForReveal) + utils_1.inscriptionSats;
-            const utxosUsedForFees = [];
-            let usingAlt = false;
-            let spendUtxos;
-            let altSpendUtxos;
-            spendUtxos = yield this.getUtxosArtifacts({
-                address: spendAddress,
-            });
-            if (!spendUtxos) {
-                throw new Error('No utxos for this address');
-            }
-            if (altSpendAddress) {
-                altSpendUtxos = yield this.getUtxosArtifacts({
-                    address: altSpendAddress,
-                });
-            }
-            const spendableUtxos = yield (0, utils_1.filterTaprootUtxos)({
-                taprootUtxos: spendUtxos,
->>>>>>> c6b647f9
             });
         }
         const spendableUtxos = await (0, utils_1.filterTaprootUtxos)({
@@ -844,60 +756,34 @@
             address: inscriberAddress,
         });
         let utxosToPayFee = (0, txbuilder_1.findUtxosToCoverAmount)(spendableUtxos, amountNeededForInscribe);
+        if (utxosToPayFee?.selectedUtxos.length > 2) {
+            const txSize = (0, utils_1.calculateTaprootTxSize)(utxosToPayFee.selectedUtxos.length, 0, 2);
+            amountNeededForInscribe =
+                Number(txSize * feeRate < 250 ? 250 : txSize * feeRate) +
+                    Number(feeForReveal) +
+                    utils_1.inscriptionSats;
+            utxosToPayFee = (0, txbuilder_1.findUtxosToCoverAmount)(spendableUtxos, amountNeededForInscribe);
+        }
         if (!utxosToPayFee) {
             const filteredAltUtxos = await (0, utils_1.filterTaprootUtxos)({
                 taprootUtxos: altSpendUtxos,
             });
-<<<<<<< HEAD
             utxosToPayFee = (0, txbuilder_1.findUtxosToCoverAmount)(filteredAltUtxos, amountNeededForInscribe);
-            if (!utxosToPayFee) {
-                throw new Error('Insufficient Balance');
-=======
-            let utxosToPayFee = (0, txbuilder_1.findUtxosToCoverAmount)(spendableUtxos, amountNeededForInscribe);
-            if ((utxosToPayFee === null || utxosToPayFee === void 0 ? void 0 : utxosToPayFee.selectedUtxos.length) > 2) {
+            if (utxosToPayFee?.selectedUtxos.length > 2) {
                 const txSize = (0, utils_1.calculateTaprootTxSize)(utxosToPayFee.selectedUtxos.length, 0, 2);
                 amountNeededForInscribe =
                     Number(txSize * feeRate < 250 ? 250 : txSize * feeRate) +
                         Number(feeForReveal) +
                         utils_1.inscriptionSats;
-                utxosToPayFee = (0, txbuilder_1.findUtxosToCoverAmount)(spendableUtxos, amountNeededForInscribe);
-            }
+            }
+            utxosToPayFee = (0, txbuilder_1.findUtxosToCoverAmount)(filteredAltUtxos, amountNeededForInscribe);
             if (!utxosToPayFee) {
-                const filteredAltUtxos = yield (0, utils_1.filterTaprootUtxos)({
-                    taprootUtxos: altSpendUtxos,
-                });
-                utxosToPayFee = (0, txbuilder_1.findUtxosToCoverAmount)(filteredAltUtxos, amountNeededForInscribe);
-                if ((utxosToPayFee === null || utxosToPayFee === void 0 ? void 0 : utxosToPayFee.selectedUtxos.length) > 2) {
-                    const txSize = (0, utils_1.calculateTaprootTxSize)(utxosToPayFee.selectedUtxos.length, 0, 2);
-                    amountNeededForInscribe =
-                        Number(txSize * feeRate < 250 ? 250 : txSize * feeRate) +
-                            Number(feeForReveal) +
-                            utils_1.inscriptionSats;
-                }
-                utxosToPayFee = (0, txbuilder_1.findUtxosToCoverAmount)(filteredAltUtxos, amountNeededForInscribe);
-                if (!utxosToPayFee) {
-                    throw new Error('Insufficient Balance');
-                }
-                usingAlt = true;
-            }
-            const feeAmountGathered = (0, utils_1.calculateAmountGatheredUtxo)(utxosToPayFee.selectedUtxos);
-            const changeAmount = feeAmountGathered - amountNeededForInscribe;
-            for (let i = 0; i < utxosToPayFee.selectedUtxos.length; i++) {
-                utxosUsedForFees.push(utxosToPayFee.selectedUtxos[i].txId);
-                psbt.addInput({
-                    hash: utxosToPayFee.selectedUtxos[i].txId,
-                    index: utxosToPayFee.selectedUtxos[i].outputIndex,
-                    witnessUtxo: {
-                        value: utxosToPayFee.selectedUtxos[i].satoshis,
-                        script: Buffer.from(utxosToPayFee.selectedUtxos[i].scriptPk, 'hex'),
-                    },
-                });
->>>>>>> c6b647f9
+                throw new Error('Insufficient Balance');
             }
             usingAlt = true;
         }
         const feeAmountGathered = (0, utils_1.calculateAmountGatheredUtxo)(utxosToPayFee.selectedUtxos);
-        const changeAmount = feeAmountGathered - feeForCommit - feeForReveal - utils_1.inscriptionSats;
+        const changeAmount = feeAmountGathered - amountNeededForInscribe;
         for (let i = 0; i < utxosToPayFee.selectedUtxos.length; i++) {
             utxosUsedForFees.push(utxosToPayFee.selectedUtxos[i].txId);
             psbt.addInput({
@@ -908,18 +794,10 @@
                     script: Buffer.from(utxosToPayFee.selectedUtxos[i].scriptPk, 'hex'),
                 },
             });
-<<<<<<< HEAD
         }
         psbt.addOutput({
             address: spendAddress,
             value: changeAmount,
-=======
-            return {
-                commitPsbt: formattedPsbt.toBase64(),
-                utxosUsedForFees: utxosUsedForFees,
-                fee: amountNeededForInscribe,
-            };
->>>>>>> c6b647f9
         });
         const formattedPsbt = await (0, utils_1.formatInputsToSign)({
             _psbt: psbt,
@@ -929,6 +807,7 @@
         return {
             commitPsbt: formattedPsbt.toBase64(),
             utxosUsedForFees: utxosUsedForFees,
+            fee: amountNeededForInscribe,
         };
     }
     async inscriptionRevealTx({ receiverAddress, signer, content, feeRate, commitTxId, }) {
@@ -981,7 +860,6 @@
             if (!feeRate) {
                 feeRate = (await this.esploraRpc.getFeeEstimates())['1'];
             }
-<<<<<<< HEAD
             const content = `{"p":"brc-20","op":"transfer","tick":"${token}","amt":"${amount}"}`;
             const { commitPsbt, utxosUsedForFees } = await this.inscriptionCommitTx({
                 content,
@@ -991,15 +869,6 @@
                 altSpendPubKey,
                 altSpendAddress,
                 feeRate,
-=======
-            const txSize = (0, utils_1.calculateTaprootTxSize)(2, 0, 2);
-            let fee = txSize * feeRate < 300 ? 300 : txSize * feeRate;
-            let usingAlt = false;
-            let spendUtxos;
-            let altSpendUtxos;
-            spendUtxos = yield this.getUtxosArtifacts({
-                address: spendAddress,
->>>>>>> c6b647f9
             });
             const { signedPsbt: segwitSigned } = await signer.signAllSegwitInputs({
                 rawPsbt: commitPsbt,
@@ -1012,51 +881,9 @@
             const { txId: commitTxId } = await this.pushPsbt({
                 psbtBase64: taprootSigned,
             });
-<<<<<<< HEAD
             const txResult = await (0, utils_1.waitForTransaction)({
                 txId: commitTxId,
                 sandshrewBtcClient: this.sandshrewBtcClient,
-=======
-            let availableUtxos = spendableUtxos.filter((utxo) => !utxosUsedForFees.includes(utxo.txId));
-            let utxosToPayFee = (0, txbuilder_1.findUtxosToCoverAmount)(availableUtxos, fee);
-            if ((utxosToPayFee === null || utxosToPayFee === void 0 ? void 0 : utxosToPayFee.selectedUtxos.length) > 2) {
-                const txSize = (0, utils_1.calculateTaprootTxSize)(utxosToPayFee.selectedUtxos.length, 0, 2);
-                fee = txSize * feeRate < 250 ? 250 : txSize * feeRate;
-                utxosToPayFee = (0, txbuilder_1.findUtxosToCoverAmount)(availableUtxos, fee);
-            }
-            if (!utxosToPayFee) {
-                const filteredAltUtxos = yield (0, utils_1.filterTaprootUtxos)({
-                    taprootUtxos: altSpendUtxos,
-                });
-                let availableUtxos = filteredAltUtxos.filter((utxo) => !utxosUsedForFees.includes(utxo.txId));
-                utxosToPayFee = (0, txbuilder_1.findUtxosToCoverAmount)(availableUtxos, fee);
-                if ((utxosToPayFee === null || utxosToPayFee === void 0 ? void 0 : utxosToPayFee.selectedUtxos.length) > 2) {
-                    const txSize = (0, utils_1.calculateTaprootTxSize)(utxosToPayFee.selectedUtxos.length, 0, 2);
-                    fee = txSize * feeRate < 250 ? 250 : txSize * feeRate;
-                    utxosToPayFee = (0, txbuilder_1.findUtxosToCoverAmount)(availableUtxos, fee);
-                }
-                if (!utxosToPayFee) {
-                    throw new Error('Insufficient Balance');
-                }
-                usingAlt = true;
-            }
-            const amountGathered = (0, utils_1.calculateAmountGatheredUtxo)(utxosToPayFee.selectedUtxos);
-            const changeAmount = amountGathered - fee;
-            for (let i = 0; i < utxosToPayFee.selectedUtxos.length; i++) {
-                utxosUsedForFees.push(utxosToPayFee.selectedUtxos[i].txId);
-                psbt.addInput({
-                    hash: utxosToPayFee.selectedUtxos[i].txId,
-                    index: utxosToPayFee.selectedUtxos[i].outputIndex,
-                    witnessUtxo: {
-                        value: utxosToPayFee.selectedUtxos[i].satoshis,
-                        script: Buffer.from(utxosToPayFee.selectedUtxos[i].scriptPk, 'hex'),
-                    },
-                });
-            }
-            psbt.addOutput({
-                address: spendAddress,
-                value: changeAmount,
->>>>>>> c6b647f9
             });
             if (!txResult) {
                 throw new Error('ERROR WAITING FOR COMMIT TX');
@@ -1073,26 +900,12 @@
                 txId: revealTxId,
                 sandshrewBtcClient: this.sandshrewBtcClient,
             });
-<<<<<<< HEAD
             if (!revealResult) {
                 throw new Error('ERROR WAITING FOR COMMIT TX');
             }
             await (0, utils_1.delay)(5000);
             const { sentPsbt: sentRawPsbt } = await this.inscriptionSendTx({
                 toAddress,
-=======
-            return { sentPsbt: formattedPsbt.toBase64() };
-        });
-    }
-    sendOrdCollectible({ fromAddress, fromPubKey, toAddress, spendPubKey, feeRate, altSpendPubKey, spendAddress, altSpendAddress, signer, inscriptionId, }) {
-        return __awaiter(this, void 0, void 0, function* () {
-            if (!feeRate) {
-                feeRate = (yield this.esploraRpc.getFeeEstimates())['1'];
-            }
-            const { rawPsbt } = yield this.createOrdCollectibleTx({
-                inscriptionId,
-                fromAddress,
->>>>>>> c6b647f9
                 fromPubKey,
                 spendPubKey,
                 spendAddress,
@@ -1102,13 +915,8 @@
                 utxoId: revealTxId,
                 utxosUsedForFees: utxosUsedForFees,
             });
-<<<<<<< HEAD
             const { signedPsbt: segwitSendSignedPsbt } = await signer.signAllSegwitInputs({
                 rawPsbt: sentRawPsbt,
-=======
-            const { signedPsbt: segwitSigned } = yield signer.signAllSegwitInputs({
-                rawPsbt: rawPsbt,
->>>>>>> c6b647f9
                 finalize: true,
             });
             const { signedPsbt: taprootSendSignedPsbt } = await signer.signAllTaprootInputs({
@@ -1129,13 +937,12 @@
             throw new Error(err);
         }
     }
-<<<<<<< HEAD
     async inscriptionSendTx({ toAddress, fromPubKey, spendPubKey, spendAddress, altSpendAddress, altSpendPubKey, feeRate, utxoId, utxosUsedForFees, }) {
         if (!feeRate) {
             feeRate = (await this.esploraRpc.getFeeEstimates())['1'];
         }
         const txSize = (0, utils_1.calculateTaprootTxSize)(2, 0, 2);
-        const fee = txSize * feeRate < 300 ? 300 : txSize * feeRate;
+        let fee = txSize * feeRate < 300 ? 300 : txSize * feeRate;
         let usingAlt = false;
         let spendUtxos;
         let altSpendUtxos;
@@ -1169,47 +976,24 @@
         });
         let availableUtxos = spendableUtxos.filter((utxo) => !utxosUsedForFees.includes(utxo.txId));
         let utxosToPayFee = (0, txbuilder_1.findUtxosToCoverAmount)(availableUtxos, fee);
+        if (utxosToPayFee?.selectedUtxos.length > 2) {
+            const txSize = (0, utils_1.calculateTaprootTxSize)(utxosToPayFee.selectedUtxos.length, 0, 2);
+            fee = txSize * feeRate < 250 ? 250 : txSize * feeRate;
+            utxosToPayFee = (0, txbuilder_1.findUtxosToCoverAmount)(availableUtxos, fee);
+        }
         if (!utxosToPayFee) {
             const filteredAltUtxos = await (0, utils_1.filterTaprootUtxos)({
                 taprootUtxos: altSpendUtxos,
             });
             let availableUtxos = filteredAltUtxos.filter((utxo) => !utxosUsedForFees.includes(utxo.txId));
             utxosToPayFee = (0, txbuilder_1.findUtxosToCoverAmount)(availableUtxos, fee);
+            if (utxosToPayFee?.selectedUtxos.length > 2) {
+                const txSize = (0, utils_1.calculateTaprootTxSize)(utxosToPayFee.selectedUtxos.length, 0, 2);
+                fee = txSize * feeRate < 250 ? 250 : txSize * feeRate;
+                utxosToPayFee = (0, txbuilder_1.findUtxosToCoverAmount)(availableUtxos, fee);
+            }
             if (!utxosToPayFee) {
                 throw new Error('Insufficient Balance');
-=======
-    createOrdCollectibleTx({ inscriptionId, fromAddress, fromPubKey, spendPubKey, spendAddress, toAddress, altSpendAddress, altSpendPubKey, feeRate, }) {
-        var _a, e_1, _b, _c;
-        return __awaiter(this, void 0, void 0, function* () {
-            const sendTxSize = (0, utils_1.calculateTaprootTxSize)(2, 0, 2);
-            let fee = sendTxSize * feeRate < 250 ? 250 : sendTxSize * feeRate;
-            let usingAlt = false;
-            let spendUtxos;
-            let altSpendUtxos;
-            spendUtxos = yield this.getUtxosArtifacts({
-                address: spendAddress,
-            });
-            if (!spendUtxos) {
-                throw new Error('No utxos for this address');
-            }
-            if (altSpendAddress) {
-                altSpendUtxos = yield this.getUtxosArtifacts({
-                    address: altSpendAddress,
-                });
-            }
-            const collectibleData = yield this.getCollectibleById(inscriptionId);
-            if (fromAddress && collectibleData.address !== fromAddress) {
-                throw new Error('Inscription does not belong to fromAddress');
-            }
-            const inscriptionTxId = collectibleData.satpoint.split(':')[0];
-            const inscriptionTxVOutIndex = collectibleData.satpoint.split(':')[1];
-            const inscriptionUtxoDetails = yield this.esploraRpc.getTxInfo(inscriptionTxId);
-            const inscriptionUtxoData = inscriptionUtxoDetails.vout[inscriptionTxVOutIndex];
-            const isSpentArray = yield this.esploraRpc.getTxOutspends(inscriptionTxId);
-            const isSpent = isSpentArray[inscriptionTxVOutIndex];
-            if (isSpent.spent) {
-                throw new Error('Inscription is missing');
->>>>>>> c6b647f9
             }
             usingAlt = true;
         }
@@ -1243,6 +1027,9 @@
         return { sentPsbt: formattedPsbt.toBase64() };
     }
     async sendOrdCollectible({ fromAddress, fromPubKey, toAddress, spendPubKey, feeRate, altSpendPubKey, spendAddress, altSpendAddress, signer, inscriptionId, }) {
+        if (!feeRate) {
+            feeRate = (await this.esploraRpc.getFeeEstimates())['1'];
+        }
         const { rawPsbt } = await this.createOrdCollectibleTx({
             inscriptionId,
             fromAddress,
@@ -1254,9 +1041,6 @@
             altSpendPubKey,
             feeRate,
         });
-        if (!feeRate) {
-            feeRate = (await this.esploraRpc.getFeeEstimates())['1'];
-        }
         const { signedPsbt: segwitSigned } = await signer.signAllSegwitInputs({
             rawPsbt: rawPsbt,
             finalize: true,
@@ -1268,8 +1052,8 @@
         return await this.pushPsbt({ psbtBase64: taprootSigned });
     }
     async createOrdCollectibleTx({ inscriptionId, fromAddress, fromPubKey, spendPubKey, spendAddress, toAddress, altSpendAddress, altSpendPubKey, feeRate, }) {
-        const sendTxSize = (0, utils_1.calculateTaprootTxSize)(3, 0, 2);
-        const fee = sendTxSize * feeRate < 250 ? 250 : sendTxSize * feeRate;
+        const sendTxSize = (0, utils_1.calculateTaprootTxSize)(2, 0, 2);
+        let fee = sendTxSize * feeRate < 250 ? 250 : sendTxSize * feeRate;
         let usingAlt = false;
         let spendUtxos;
         let altSpendUtxos;
@@ -1283,10 +1067,9 @@
             altSpendUtxos = await this.getUtxosArtifacts({
                 address: altSpendAddress,
             });
-<<<<<<< HEAD
         }
         const collectibleData = await this.getCollectibleById(inscriptionId);
-        if (collectibleData.address !== fromAddress) {
+        if (fromAddress && collectibleData.address !== fromAddress) {
             throw new Error('Inscription does not belong to fromAddress');
         }
         const inscriptionTxId = collectibleData.satpoint.split(':')[0];
@@ -1313,77 +1096,27 @@
             address: toAddress,
             value: inscriptionUtxoData.value,
         });
-        const utxosForTransferSendFees = await (0, utils_1.filterTaprootUtxos)({
+        const availableUtxos = await (0, utils_1.filterTaprootUtxos)({
             taprootUtxos: spendUtxos,
         });
-        let utxosToSend = (0, txbuilder_1.findUtxosToCoverAmount)(utxosForTransferSendFees, fee);
+        let utxosToSend = (0, txbuilder_1.findUtxosToCoverAmount)(availableUtxos, fee);
+        if (utxosToSend?.selectedUtxos.length > 2) {
+            const txSize = (0, utils_1.calculateTaprootTxSize)(utxosToSend.selectedUtxos.length, 0, 2);
+            fee = txSize * feeRate < 250 ? 250 : txSize * feeRate;
+            utxosToSend = (0, txbuilder_1.findUtxosToCoverAmount)(availableUtxos, fee);
+        }
         if (!utxosToSend) {
             const unFilteredAltUtxos = await (0, utils_1.filterTaprootUtxos)({
                 taprootUtxos: altSpendUtxos,
             });
             utxosToSend = (0, txbuilder_1.findUtxosToCoverAmount)(unFilteredAltUtxos, fee);
+            if (utxosToSend?.selectedUtxos.length > 2) {
+                const txSize = (0, utils_1.calculateTaprootTxSize)(utxosToSend.selectedUtxos.length, 0, 2);
+                fee = txSize * feeRate < 250 ? 250 : txSize * feeRate;
+                utxosToSend = (0, txbuilder_1.findUtxosToCoverAmount)(unFilteredAltUtxos, fee);
+            }
             if (!utxosToSend) {
                 throw new Error('Insufficient Balance');
-=======
-            const availableUtxos = yield (0, utils_1.filterTaprootUtxos)({
-                taprootUtxos: spendUtxos,
-            });
-            let utxosToSend = (0, txbuilder_1.findUtxosToCoverAmount)(availableUtxos, fee);
-            if ((utxosToSend === null || utxosToSend === void 0 ? void 0 : utxosToSend.selectedUtxos.length) > 2) {
-                const txSize = (0, utils_1.calculateTaprootTxSize)(utxosToSend.selectedUtxos.length, 0, 2);
-                fee = txSize * feeRate < 250 ? 250 : txSize * feeRate;
-                utxosToSend = (0, txbuilder_1.findUtxosToCoverAmount)(availableUtxos, fee);
-            }
-            if (!utxosToSend) {
-                const unFilteredAltUtxos = yield (0, utils_1.filterTaprootUtxos)({
-                    taprootUtxos: altSpendUtxos,
-                });
-                utxosToSend = (0, txbuilder_1.findUtxosToCoverAmount)(unFilteredAltUtxos, fee);
-                if ((utxosToSend === null || utxosToSend === void 0 ? void 0 : utxosToSend.selectedUtxos.length) > 2) {
-                    const txSize = (0, utils_1.calculateTaprootTxSize)(utxosToSend.selectedUtxos.length, 0, 2);
-                    fee = txSize * feeRate < 250 ? 250 : txSize * feeRate;
-                    utxosToSend = (0, txbuilder_1.findUtxosToCoverAmount)(unFilteredAltUtxos, fee);
-                }
-                if (!utxosToSend) {
-                    throw new Error('Insufficient Balance');
-                }
-                usingAlt = true;
-            }
-            const amountGathered = (0, utils_1.calculateAmountGatheredUtxo)(utxosToSend.selectedUtxos);
-            try {
-                for (var _d = true, _e = __asyncValues(utxosToSend.selectedUtxos), _f; _f = yield _e.next(), _a = _f.done, !_a;) {
-                    _c = _f.value;
-                    _d = false;
-                    try {
-                        const utxo = _c;
-                        psbtTx.addInput({
-                            hash: utxo.txId,
-                            index: utxo.outputIndex,
-                            witnessUtxo: {
-                                script: Buffer.from(utxo.scriptPk, 'hex'),
-                                value: utxo.satoshis,
-                            },
-                        });
-                    }
-                    finally {
-                        _d = true;
-                    }
-                }
-            }
-            catch (e_1_1) { e_1 = { error: e_1_1 }; }
-            finally {
-                try {
-                    if (!_d && !_a && (_b = _e.return)) yield _b.call(_e);
-                }
-                finally { if (e_1) throw e_1.error; }
-            }
-            const changeAmount = amountGathered - fee;
-            if (changeAmount > 546) {
-                psbtTx.addOutput({
-                    address: spendAddress,
-                    value: amountGathered - fee,
-                });
->>>>>>> c6b647f9
             }
             usingAlt = true;
         }
@@ -1404,62 +1137,53 @@
                 address: spendAddress,
                 value: amountGathered - fee,
             });
-<<<<<<< HEAD
         }
         const partiallyFormattedPsbtTx = await (0, utils_1.formatInputsToSign)({
             _psbt: psbtTx,
             senderPublicKey: fromPubKey,
             network: this.network,
-=======
-            return { rawPsbt: psbtTx.toBase64(), fee: fee };
->>>>>>> c6b647f9
         });
         psbtTx = await (0, utils_1.formatInputsToSign)({
             _psbt: partiallyFormattedPsbtTx,
             senderPublicKey: usingAlt ? altSpendPubKey : spendPubKey,
             network: this.network,
         });
-        return { rawPsbt: psbtTx.toBase64() };
-    }
-<<<<<<< HEAD
-    async sendBtcEstimate({ fromAddress, toAddress, feeRate, amount, altSpendPubKey, spendAddress, spendPubKey, altSpendAddress, }) {
-        const addressType = (0, transactions_1.getAddressType)(toAddress);
-        if (utils_1.addressTypeMap[addressType] === 'p2pkh') {
-            throw new Error('Sending bitcoin to legacy address is not supported');
-        }
-        if (utils_1.addressTypeMap[addressType] === 'p2sh') {
-            throw new Error('Sending bitcoin to a nested-segwit address is not supported');
-        }
-        let spendUtxos;
-        let altSpendUtxos;
-        spendUtxos = await this.getUtxosArtifacts({
-            address: spendAddress,
-        });
-        if (!spendUtxos) {
-            throw new Error('Insufficient Balance');
-        }
-        if (altSpendAddress) {
-            altSpendUtxos = await this.getUtxosArtifacts({
-                address: altSpendAddress,
-            });
-        }
-        if (!feeRate) {
-            feeRate = (await this.esploraRpc.getFeeEstimates())['1'];
-        }
-        const { fee } = await this.createBtcTx({
-            fromAddress,
-            toAddress,
+        return { rawPsbt: psbtTx.toBase64(), fee: fee };
+    }
+    async sendBtcEstimate({ feeRate, amount, altSpendPubKey, spendAddress, spendPubKey, altSpendAddress, }) {
+        const testnet = this.network == (0, utils_1.getNetwork)('testnet');
+        const result = await this.apiClient.sendBtcEstimate({
+            feeRate,
+            amount,
+            altSpendPubKey,
+            spendAddress,
+            spendPubKey,
+            altSpendAddress,
+            testnet,
+        });
+        return result;
+    }
+    async sendCollectibleEstimate({ spendAddress, altSpendAddress, feeRate, }) {
+        const testnet = this.network == (0, utils_1.getNetwork)('testnet');
+        const result = await this.apiClient.sendCollectibleEstimate({
+            spendAddress,
+            altSpendAddress,
+            feeRate,
+            testnet,
+        });
+        return result;
+    }
+    async sendBrc20Estimate({ spendPubKey, feeRate, altSpendPubKey, spendAddress, altSpendAddress, }) {
+        const testnet = this.network == (0, utils_1.getNetwork)('testnet');
+        const result = await this.apiClient.sendBrc20Estimate({
             spendPubKey,
             feeRate,
-            amount,
-            network: this.network,
-            spendUtxos,
+            altSpendPubKey,
             spendAddress,
-            altSpendPubKey,
             altSpendAddress,
-            altSpendUtxos,
-        });
-        return fee;
+            testnet,
+        });
+        return result;
     }
     async sendRune({ fromAddress, fromPubKey, toAddress, spendPubKey, feeRate, altSpendPubKey, spendAddress, altSpendAddress, signer, symbol, amount, }) {
         try {
@@ -1470,45 +1194,8 @@
                 amount,
                 spendAddress,
                 spendPubKey,
-=======
-    sendBtcEstimate({ feeRate, amount, altSpendPubKey, spendAddress, spendPubKey, altSpendAddress, }) {
-        return __awaiter(this, void 0, void 0, function* () {
-            const testnet = this.network == (0, utils_1.getNetwork)('testnet');
-            const result = yield this.apiClient.sendBtcEstimate({
-                feeRate,
-                amount,
                 altSpendPubKey,
-                spendAddress,
-                spendPubKey,
                 altSpendAddress,
-                testnet,
-            });
-            return result;
-        });
-    }
-    sendCollectibleEstimate({ spendAddress, altSpendAddress, feeRate, }) {
-        return __awaiter(this, void 0, void 0, function* () {
-            const testnet = this.network == (0, utils_1.getNetwork)('testnet');
-            const result = yield this.apiClient.sendCollectibleEstimate({
-                spendAddress,
-                altSpendAddress,
-                feeRate,
-                testnet,
-            });
-            return result;
-        });
-    }
-    sendBrc20Estimate({ spendPubKey, feeRate, altSpendPubKey, spendAddress, altSpendAddress, }) {
-        return __awaiter(this, void 0, void 0, function* () {
-            const testnet = this.network == (0, utils_1.getNetwork)('testnet');
-            const result = yield this.apiClient.sendBrc20Estimate({
-                spendPubKey,
-                feeRate,
->>>>>>> c6b647f9
-                altSpendPubKey,
-                spendAddress,
-                altSpendAddress,
-<<<<<<< HEAD
                 feeRate,
             });
             const { signedPsbt: segwitSigned } = await signer.signAllSegwitInputs({
@@ -1623,11 +1310,6 @@
             _psbt: psbt,
             senderPublicKey: usingAlt ? altSpendPubKey : spendPubKey,
             network: this.network,
-=======
-                testnet,
-            });
-            return result;
->>>>>>> c6b647f9
         });
         return {
             commitPsbt: formattedPsbt.toBase64(),
