--- conflicted
+++ resolved
@@ -67,16 +67,10 @@
         };
     }
     calculateScriptWitnessSize() {
-<<<<<<< HEAD
-        return this.analyzePSBTComponents().inputTypes.includes("taproot") && this.witness?.length
-            ? this.witness.reduce((acc, witness) => (acc += witness.byteLength), 0) || 0
-=======
-        var _a;
         return this.analyzePSBTComponents().inputTypes.includes('taproot') &&
-            ((_a = this.witness) === null || _a === void 0 ? void 0 : _a.length)
+            this.witness?.length
             ? this.witness.reduce((acc, witness) => (acc += witness.byteLength), 0) ||
                 0
->>>>>>> 16c55144
             : 0;
     }
     getBaseSize() {
@@ -98,22 +92,15 @@
             acc += output;
             return acc;
         }, 0);
-<<<<<<< HEAD
-        const witnessSize = inputVBytes.witness + (this.witness?.length ? this.calculateScriptWitnessSize() : 0);
+        const witnessSize = inputVBytes.witness +
+            (this.witness?.length ? this.calculateScriptWitnessSize() : 0);
         return {
             baseSize: inputVBytes.input + inputVBytes.txHeader + outputVBytes,
-            witnessSize: this.witness?.length ? witnessSize : witnessSize > 0 ? witnessHeaderSize + witnessSize : 0
-=======
-        const witnessSize = inputVBytes.witness +
-            (((_a = this.witness) === null || _a === void 0 ? void 0 : _a.length) ? this.calculateScriptWitnessSize() : 0);
-        return {
-            baseSize: inputVBytes.input + inputVBytes.txHeader + outputVBytes,
-            witnessSize: ((_b = this.witness) === null || _b === void 0 ? void 0 : _b.length)
+            witnessSize: this.witness?.length
                 ? witnessSize
                 : witnessSize > 0
                     ? witnessHeaderSize + witnessSize
                     : 0,
->>>>>>> 16c55144
         };
     }
     calculateVirtualSize() {
