/// <reference types="node" />
import { payments, Psbt } from 'bitcoinjs-lib';
import * as bitcoin from 'bitcoinjs-lib';
import { Provider } from '../provider';
export interface InscriptionResponse {
    address: string;
    inscriptions?: string;
    scriptPubkey: string;
    transaction: string;
    value: string;
}
export type Utxo = {
    txId: string;
    outputIndex: number;
    satoshis: number;
    scriptPk: string;
    address: string;
    inscriptions: any[];
    confirmations: number;
};
export type Network = 'mainnet' | 'testnet' | 'regtest' | 'signet';
export type WitnessScriptOptions = {
    pubKeyHex: string;
    mediaContent: string;
    mediaType: string;
    meta: any;
    recover?: boolean;
};
export declare enum RarityEnum {
    COMMON = "common",
    UNCOMMON = "uncommon",
    RARE = "rare",
    EPIC = "epic",
    LEGENDARY = "legendary",
    MYTHIC = "mythic"
}
export type Rarity = `${RarityEnum}`;
export interface Ordinal {
    number: number;
    decimal: string;
    degree: string;
    name: string;
    height: number;
    cycle: number;
    epoch: number;
    period: number;
    offset: number;
    rarity: Rarity;
    output: string;
    start: number;
    size: number;
}
export interface Inscription {
    id: string;
    outpoint: string;
    owner: string;
    genesis: string;
    fee: number;
    height: number;
    number: number;
    sat: number;
    timestamp: number;
    mediaType: string;
    mediaSize: number;
    mediaContent: string;
    meta?: Record<string, any>;
}
export interface UnspentOutput {
    txId: string;
    outputIndex: number;
    satoshis: number;
    scriptPk: string;
    addressType: AddressType;
    address: string;
    ords: {
        id: string;
        offset: number;
    }[];
}
export interface TxInput {
    data: {
        hash: string;
        index: number;
        witnessUtxo: {
            value: number;
            script: Buffer;
        };
        tapInternalKey?: Buffer;
        segwitInternalKey?: Buffer;
    };
    utxo: UnspentOutput;
}
export interface TxOutput {
    address: string;
    value: number;
}
export interface ToSignInput {
    index: number;
    publicKey: string;
    sighashTypes?: number[];
}
export interface PrevOut {
    hash: string;
    index: number;
}
export interface Input {
    prevout: PrevOut;
    coin: {
        value: number;
    };
}
export interface Output {
    value: number;
    script: string;
    address: string;
}
export interface Transaction {
    inputs: Input[];
    outputs: Output[];
}
export declare enum AddressType {
    P2PKH = 0,
    P2TR = 1,
    P2SH_P2WPKH = 2,
    P2WPKH = 3
}
export interface MarketplaceOffer {
    ticker: string;
    offerId: any;
    amount?: string;
    address?: string;
    marketplace: string;
    price?: number;
    unitPrice?: number;
    totalPrice?: number;
    psbt?: string;
    inscriptionId?: string;
}
export declare enum AssetType {
    BRC20 = 0,
    COLLECTIBLE = 1,
    RUNES = 2
}
export type OrdCollectibleData = {
    address: string;
    children: any[];
    content_length: number;
    content_type: string;
    genesis_fee: number;
    genesis_height: number;
    inscription_id: string;
    inscription_number: number;
    next: string;
    output_value: number;
    parent: any;
    previous: string;
    rune: any;
    sat: number;
    satpoint: string;
    timestamp: number;
};
export interface SwapPayload {
    address: string;
    auctionId: string;
    bidPrice: number;
    pubKey: string;
    receiveAddress: string;
    feerate: number;
}
export interface OkxBid {
    ticker?: string;
    amount?: number;
    price?: number;
    fromAddress: string;
    toAddress: string;
    inscriptionId: string;
    buyerPsbt: string;
    orderId: number;
    brc20: boolean;
}
<<<<<<< HEAD
export interface GatheredUtxos {
    utxos: FormattedUtxo[];
    totalAmount: number;
}
export interface FormattedUtxo {
    txId: string;
    outputIndex: number;
    satoshis: number;
    scriptPk: string;
    address: string;
    inscriptions: any[];
    confirmations: number;
}
export interface MarketplaceAccount {
    provider?: Provider;
    spendAddress?: string;
    spendPubKey?: string;
    altSpendAddress?: string;
    altSpendPubKey?: string;
    account?: Account;
    signer: Signer;
    assetType: AssetType;
    receiveAddress: string;
    feeRate: number;
=======
export interface GetOffersParams {
    ticker: string;
    sort_by?: 'unitPrice' | 'totalPrice';
    order?: 'asc' | 'desc';
    limit?: number;
    offset?: number;
}
export interface GetCollectionOffersParams {
    collectionId: string;
    sort_by?: 'unitPrice' | 'totalPrice';
    order?: 'asc' | 'desc';
    limit?: number;
    offset?: number;
>>>>>>> e679bb84
}
export interface MarketplaceOffers {
    offerId: string;
    marketplace: string;
    ticker: string;
}
export interface ProviderOptions {
    network: String;
    host: String;
    port: Number;
    provider?: Providers;
    auth?: String;
}
export interface RecoverAccountOptions {
    mnemonic?: string;
    activeIndexes?: number[];
    customPath?: 'xverse' | 'leather' | 'unisat' | 'testnet';
    network: bitcoin.Network;
}
export declare enum Providers {
    bcoin = 0,
    oyl = 1,
    electrum = 2
}
export interface oylAccounts {
    taproot: {
        taprootKeyring: any;
        taprootAddresses: string[];
        taprootPubKey: string;
    };
    segwit: {
        segwitKeyring: any;
        segwitAddresses: string[];
        segwitPubKey: string;
    };
    initializedFrom: string;
    mnemonic: string;
}
export interface FeeEstimatorOptions {
    feeRate: number;
    network: Network;
    psbt?: Psbt;
    witness?: Buffer[];
}
export interface MarketplaceBuy {
    address: string;
    pubKey: string;
    psbtBase64: string;
    price: number;
    provider?: Provider;
    receiveAddress: string;
    feeRate: number;
    dryRun?: boolean;
}
export interface IBlockchainInfoUTXO {
    tx_hash_big_endian: string;
    tx_hash?: string;
    tx_output_n: number;
    script: string;
    value: number;
    value_hex?: string;
    confirmations: number;
    tx_index: number;
}
export interface txOutputs {
    scriptpubkey: string;
    scriptpubkey_asm: string;
    scriptpubkey_type: string;
    scriptpubkey_address: string;
    value: number;
}
export interface InscribeTransfer {
    fromAddress: string;
    taprootPublicKey: string;
    destinationAddress: string;
    segwitPubKey?: string;
    segwitAddress?: string;
    payFeesWithSegwit?: boolean;
    feeRate?: number;
    token?: string;
    mnemonic: string;
    amount?: number;
    postage?: number;
    segwitHdPath: string;
    isDry?: boolean;
    inscriptionId?: string;
}
export interface SwapBrcBid {
    address: string;
    auctionId: string | string[];
    bidPrice: number | number[];
    feerate: number;
    pubKey: string;
    receiveAddress: string;
    signature?: string;
}
export interface SignedBid {
    psbtBid: string;
    auctionId?: string;
    bidId: string;
}
export declare const addressTypeToName: {
    readonly p2pkh: "legacy";
    readonly p2tr: "taproot";
    readonly p2sh: "nested-segwit";
    readonly p2wpkh: "segwit";
};
export declare const internalAddressTypeToName: {
    readonly 0: "legacy";
    readonly 1: "taproot";
    readonly 2: "nested-segwit";
    readonly 3: "segwit";
};
export declare const addressNameToType: {
    readonly legacy: "p2pkh";
    readonly taproot: "p2tr";
    readonly 'nested-segwit': "p2sh-p2wpkh";
    readonly segwit: "p2wpkh";
};
export type RuneUtxo = {
    outpointId: string;
    amount: number;
    script: string;
    satoshis: number;
};
export type RuneUTXO = {
    txId: string;
    txIndex: string;
    amountOfRunes: number;
    address: string;
    script: string;
    satoshis: number;
};
export type AddressTypes = keyof typeof addressTypeToName;
export type AddressFormats = (typeof addressTypeToName)[AddressTypes];
export interface BitcoinPaymentType {
    type: AddressTypes;
    payload: false | payments.Payment;
}
export interface NetworkOptions {
    /**
     * Base URL of the network, may include port. Defaults to sandshrew.io "mainnet" URL.
     * Example: 'https://mainnet.sandshrew.io' or 'http://localhost:3000'
     */
    baseUrl?: string;
    /**
     * RPC version, allows for future upgrades. Defaults to "v1"
     * Example: 'v1'
     */
    version?: string;
    /**
     * ProjectId is used as an API key for local test servers. Defaults to mainnet API key
     */
    projectId?: string;
    apiUrl?: string;
    opiUrl?: string;
    network: Network;
}
export interface SwapBrc {
    address: String;
    auctionId: String;
    bidPrice: Number;
    pubKey: String;
    mnemonic: String;
    hdPath: String;
    type: String;
}
export interface TickerDetails {
    ticker: string;
    overall_balance: string;
    available_balance: string;
    transferrable_balance: string;
    image_url: string | null;
}
export interface ApiResponse {
    statusCode: number;
    data: TickerDetails[];
}
export interface IRpcMethods {
    abandonTransaction?(arg: string): Promise<any>;
    abortRescan?(): Promise<any>;
    addMultiSigAddress?(): Promise<any>;
    addNode?(): Promise<any>;
    analyzePSBT?(arg: string): Promise<any>;
    backupWallet?(): Promise<any>;
    bumpFee?(arg: string): Promise<any>;
    clearBanned?(): Promise<any>;
    combinePSBT?(arg: object): Promise<any>;
    combineRawTransaction?(arg: object): Promise<any>;
    convertToPSBT?(arg: string): Promise<any>;
    createMultiSig?(): Promise<any>;
    createPSBT?(arg: object): Promise<any>;
    createRawTransaction?(arg1: object, arg2: object): Promise<any>;
    createWallet?(arg: string): Promise<any>;
    decodePSBT?(arg: string): Promise<any>;
    decodeScript?(arg: string): Promise<any>;
    decodeRawTransaction?(arg: string): Promise<any>;
    deriveAddresses?(arg: string): Promise<any>;
    disconnectNode?(): Promise<any>;
    dumpPrivKey?(): Promise<any>;
    dumpWallet?(arg: string): Promise<any>;
    encryptWallet?(): Promise<any>;
    enumerateSigners?(): Promise<any>;
    estimateSmartFee?(arg1: number, arg2: string): Promise<any>;
    generateBlock?(arg1: string, arg2: object): Promise<any>;
    generateToAddress?(arg1: number, arg2: string): Promise<any>;
    generateToDescriptor?(arg1: number, arg2: string): Promise<any>;
    getAddedNodeInfo?(): Promise<any>;
    getAddressesByLabel?(arg: string): Promise<any>;
    getAddressInfo?(arg: string): Promise<any>;
    getBalance?(arg1: string, arg2: number): Promise<any>;
    getBalances?(): Promise<any>;
    getBestBlockHash?(): Promise<any>;
    getBlock?(arg1: string, arg2?: number): Promise<any>;
    getBlockchainInfo?(): Promise<any>;
    getBlockCount?(): Promise<any>;
    getBlockFilter?(arg: string): Promise<any>;
    getBlockHeader?(arg: string): Promise<any>;
    getBlockStats?(arg: string): Promise<any>;
    getBlockTemplate?(): Promise<any>;
    getConnectionCount?(): Promise<any>;
    getChainTips?(): Promise<any>;
    getChainTxStats?(): Promise<any>;
    getDescriptorInfo?(arg: string): Promise<any>;
    getDifficulty?(): Promise<any>;
    getIndexInfo?(): Promise<any>;
    getMemoryInfo?(): Promise<any>;
    getMemPoolAncestors?(arg: string): Promise<any>;
    getMemPoolDescendants?(arg: string): Promise<any>;
    getMemPoolEntry?(arg: string): Promise<any>;
    getMemPoolInfo?(): Promise<any>;
    getMiningInfo?(): Promise<any>;
    getNetTotals?(): Promise<any>;
    getNetworkHashPS?(): Promise<any>;
    getNetworkInfo?(): Promise<any>;
    getNewAddress?(arg1: string, arg2: string): Promise<any>;
    getNodeAddresses?(): Promise<any>;
    getPeerInfo?(): Promise<any>;
    getRawChangeAddress?(): Promise<any>;
    getRawMemPool?(arg: boolean): Promise<any>;
    getRawTransaction?(arg1: string, arg2: number): Promise<any>;
    getReceivedByAddress?(arg1: string, arg2: number): Promise<any>;
    getReceivedByLabel?(arg: string): Promise<any>;
    getRpcInfo?(): Promise<any>;
    getSpentInfo?(arg: object): Promise<any>;
    getTransaction?(): Promise<any>;
    getTxOut?(arg1: string, arg2: number, arg3: boolean): Promise<any>;
    getTxOutProof?(): Promise<any>;
    getTxOutSetInfo?(): Promise<any>;
    getUnconfirmedBalance?(): Promise<any>;
    getWalletInfo?(): Promise<any>;
    getWork?(): Promise<any>;
    getZmqNotifications?(): Promise<any>;
    finalizePSBT?(arg: string): Promise<any>;
    fundRawTransaction?(arg: string): Promise<any>;
    help?(): Promise<any>;
    importAddress?(arg1: string, arg2: string, arg3: boolean): Promise<any>;
    importDescriptors?(arg: string): Promise<any>;
    importMulti?(arg1: object, arg2: object): Promise<any>;
    importPrivKey?(arg1: string, arg2: string, arg3: boolean): Promise<any>;
    importPrunedFunds?(arg1: string, arg2: string): Promise<any>;
    importPubKey?(arg: string): Promise<any>;
    importWallet?(arg: string): Promise<any>;
    invalidateBlock?(arg: string): Promise<any>;
    joinPSBTs?(arg: object): Promise<any>;
    keyPoolRefill?(): Promise<any>;
    listAccounts?(arg: number): Promise<any>;
    listAddressGroupings?(): Promise<any>;
    listBanned?(): Promise<any>;
    listDescriptors?(): Promise<any>;
    listLabels?(): Promise<any>;
    listLockUnspent?(arg: boolean): Promise<any>;
    listReceivedByAccount?(arg1: number, arg2: boolean): Promise<any>;
    listReceivedByAddress?(arg1: number, arg2: boolean): Promise<any>;
    listReceivedByLabel?(): Promise<any>;
    listSinceBlock?(arg1: string, arg2: number): Promise<any>;
    listTransactions?(arg1: string, arg2: number, arg3: number): Promise<any>;
    listUnspent?(arg1: number | undefined, arg2: number | undefined, arg3: string[]): Promise<any>;
    listWalletDir?(): Promise<any>;
    listWallets?(): Promise<any>;
    loadWallet?(arg: string): Promise<any>;
    lockUnspent?(): Promise<any>;
    logging?(): Promise<any>;
    move?(arg1: string, arg2: string, arg3: number, arg4: number, arg5: string): Promise<any>;
    ping?(): Promise<any>;
    preciousBlock?(arg: string): Promise<any>;
    prioritiseTransaction?(arg1: string, arg2: number, arg3: number): Promise<any>;
    pruneBlockChain?(arg: number): Promise<any>;
    psbtBumpFee?(arg: string): Promise<any>;
    removePrunedFunds?(arg: string): Promise<any>;
    reScanBlockChain?(): Promise<any>;
    saveMemPool?(): Promise<any>;
    send?(arg: object): Promise<any>;
    setHDSeed?(): Promise<any>;
    setLabel?(arg1: string, arg2: string): Promise<any>;
    setWalletFlag?(arg: string): Promise<any>;
    scanTxOutSet?(arg: string): Promise<any>;
    sendFrom?(arg1: string, arg2: string, arg3: number, arg4: number, arg5: string, arg6: string): Promise<any>;
    sendRawTransaction?(arg: string): Promise<any>;
    sendToAddress?(arg1: string, arg2: number, arg3: string, arg4: string): Promise<any>;
    setAccount?(): Promise<any>;
    setBan?(arg1: string, arg2: string): Promise<any>;
    setNetworkActive?(arg: boolean): Promise<any>;
    setGenerate?(arg1: boolean, arg2: number): Promise<any>;
    setTxFee?(arg: number): Promise<any>;
    signMessage?(): Promise<any>;
    signMessageWithPrivKey?(arg1: string, arg2: string): Promise<any>;
    signRawTransaction?(): Promise<any>;
    signRawTransactionWithKey?(arg1: string, arg2: object): Promise<any>;
    signRawTransactionWithWallet?(arg: string): Promise<any>;
    stop?(): Promise<any>;
    submitBlock?(arg: string): Promise<any>;
    submitHeader?(arg: string): Promise<any>;
    testMemPoolAccept?(arg: object): Promise<any>;
    unloadWallet?(): Promise<any>;
    upgradeWallet?(): Promise<any>;
    uptime?(): Promise<any>;
    utxoUpdatePSBT?(arg: string): Promise<any>;
    validateAddress?(): Promise<any>;
    verifyChain?(): Promise<any>;
    verifyMessage?(): Promise<any>;
    verifyTxOutProof?(): Promise<any>;
    walletCreateFundedPSBT?(): Promise<any>;
    walletDisplayAddress?(arg: string): Promise<any>;
    walletLock?(): Promise<any>;
    walletPassphraseChange?(): Promise<any>;
    walletProcessPSBT?(arg: string): Promise<any>;
}
export type TxType = 'sent' | 'received' | 'swap' | 'unknown';
export type InscriptionType = 'brc-20' | 'collectible';
export type HistoryTxBrc20Inscription = {
    ticker: string;
    amount: number;
};
export type HistoryTxCollectibleInscription = {
    contentType: string;
    imageUrl: string;
    inscriptionId: string;
    inscriptionNumber: number;
};
export type HistoryBaseTx = {
    txId: string;
    confirmations: number;
    blockTime: number;
    blockHeight: number;
    fee: number;
    type: TxType;
    feeRate: number;
    vinSum: number;
    to?: string;
    from?: string;
    voutSum: number;
    amount: number;
};
export type HistoryBtcTx = HistoryBaseTx & {
    inscriptionDetails: null;
    inscriptionType: null;
};
export type HistoryCollectibleTx = HistoryBaseTx & {
    inscriptionDetails: HistoryTxCollectibleInscription[];
    inscriptionType: 'collectible';
};
export type HistoryBrc20Tx = HistoryBaseTx & {
    inscriptionDetails: HistoryTxBrc20Inscription[];
    inscriptionType: 'brc-20';
};
export type HistoryTxInscriptionDetails = HistoryTxBrc20Inscription[] | HistoryTxCollectibleInscription[];
export type HistoryTx = HistoryBrc20Tx | HistoryCollectibleTx;<|MERGE_RESOLUTION|>--- conflicted
+++ resolved
@@ -1,7 +1,9 @@
 /// <reference types="node" />
 import { payments, Psbt } from 'bitcoinjs-lib';
 import * as bitcoin from 'bitcoinjs-lib';
+import { Signer } from '../signer';
 import { Provider } from '../provider';
+import { Account } from '../account';
 export interface InscriptionResponse {
     address: string;
     inscriptions?: string;
@@ -178,7 +180,6 @@
     orderId: number;
     brc20: boolean;
 }
-<<<<<<< HEAD
 export interface GatheredUtxos {
     utxos: FormattedUtxo[];
     totalAmount: number;
@@ -203,7 +204,7 @@
     assetType: AssetType;
     receiveAddress: string;
     feeRate: number;
-=======
+}
 export interface GetOffersParams {
     ticker: string;
     sort_by?: 'unitPrice' | 'totalPrice';
@@ -217,7 +218,6 @@
     order?: 'asc' | 'desc';
     limit?: number;
     offset?: number;
->>>>>>> e679bb84
 }
 export interface MarketplaceOffers {
     offerId: string;
