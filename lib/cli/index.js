--- conflicted
+++ resolved
@@ -7,7 +7,6 @@
 const brc20 = tslib_1.__importStar(require("../brc20"));
 const collectible = tslib_1.__importStar(require("../collectible"));
 const rune = tslib_1.__importStar(require("../rune"));
-require("dotenv/config");
 const __1 = require("..");
 const bitcoin = tslib_1.__importStar(require("bitcoinjs-lib"));
 const __2 = require("..");
@@ -74,8 +73,6 @@
     const mnemonic = (0, __1.generateMnemonic)();
     console.log(mnemonic);
 });
-<<<<<<< HEAD
-=======
 const signPsbt = new commander_1.Command('sign')
     .requiredOption('-p, --provider <provider>', 'provider to use when signing the network psbt')
     .requiredOption('-m, --mnemonic <mnemonic>', 'mnemonic you want to get private keys from')
@@ -99,14 +96,13 @@
         nestedSegwitPrivateKey: options.nestedSegwit,
         legacyPrivateKey: options.legacy,
     });
-    let finalize = (options.finalize == 'yes') ? true : false;
+    let finalize = options.finalize == 'yes' ? true : false;
     const { signedHexPsbt } = await signer.signAllInputs({
         rawPsbtHex: process.env.PSBT_HEX,
         finalize,
     });
-    console.log("signed hex psbt", signedHexPsbt);
-});
->>>>>>> 7c4c273e
+    console.log('signed hex psbt', signedHexPsbt);
+});
 const accountUtxosToSpend = new commander_1.Command('accountUtxos')
     .description('Returns available utxos to spend')
     .requiredOption('-p, --provider <provider>', 'provider to use when querying the network for utxos')
@@ -138,7 +134,7 @@
         mnemonic: options.mnemonic,
         opts: { network: provider.network },
     });
-    console.log(await (0, utxo_1.accountBalance)({
+    console.log(await (0, utxo_1.availableBalance)({
         account,
         provider,
     }));
@@ -348,7 +344,12 @@
             network: provider.network,
         },
     });
+    const gatheredUtxos = await __1.utxo.accountSpendableUtxos({
+        account,
+        provider,
+    });
     console.log(await rune.send({
+        gatheredUtxos,
         runeId: options.runeId,
         amount: options.amount,
         inscriptionAddress: options.inscriptionAddress,
@@ -363,7 +364,6 @@
     .requiredOption('-p, --provider <provider>', 'provider to use when querying the network for utxos')
     .requiredOption('-m, --mnemonic <mnemonic>', 'mnemonic you want to get private keys from')
     .requiredOption('-runeId, --runeId <runeId>', 'runeId to send')
-    .requiredOption('-amt, --amount <amount>', 'amount of runes you want to send')
     .option('-legacy, --legacy <legacy>', 'legacy private key')
     .option('-taproot, --taproot <taproot>', 'taproot private key')
     .option('-nested, --nested-segwit <nestedSegwit>', 'nested segwit private key')
@@ -375,7 +375,6 @@
     -native 4604b4b710fe91f584fff084e1a9159fe4f8408fff380596a604948474ce4fa3
     -taproot 41f41d69260df4cf277826a9b65a3717e4eeddbeedf637f212ca096576479361
     -p regtest
-    -amt 1000
     -runeId 279:1
     -feeRate 2
   */
@@ -393,9 +392,13 @@
             network: provider.network,
         },
     });
+    const gatheredUtxos = await __1.utxo.accountSpendableUtxos({
+        account,
+        provider,
+    });
     console.log(await rune.mint({
+        gatheredUtxos,
         runeId: options.runeId,
-        amount: options.amount,
         feeRate: options.feeRate,
         account,
         signer,
