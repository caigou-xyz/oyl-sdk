"use strict";
Object.defineProperty(exports, "__esModule", { value: true });
const tslib_1 = require("tslib");
const commander_1 = require("commander");
const utxo_1 = require("../utxo");
const btc = tslib_1.__importStar(require("../btc"));
const brc20 = tslib_1.__importStar(require("../brc20"));
const collectible = tslib_1.__importStar(require("../collectible"));
const rune = tslib_1.__importStar(require("../rune"));
require("dotenv/config");
const __1 = require("..");
const bitcoin = tslib_1.__importStar(require("bitcoinjs-lib"));
const __2 = require("..");
const __3 = require("..");
const __4 = require("..");
const __5 = require("..");
const errors_1 = require("../errors");
const defaultProvider = {
    bitcoin: new __2.Provider({
        url: 'https://mainnet.sandshrew.io',
        projectId: process.env.SANDSHREW_PROJECT_ID,
        network: bitcoin.networks.bitcoin,
        networkType: 'mainnet',
        apiUrl: 'https://staging-api.oyl.gg',
        //opiUrl: 'https://mainnet-opi.sandshrew.io/v1'
    }),
    regtest: new __2.Provider({
        url: 'http://localhost:3000',
        projectId: 'regtest',
        network: bitcoin.networks.regtest,
        networkType: 'regtest',
        apiUrl: 'https://staging-api.oyl.gg',
        //opiUrl: 'https://mainnet-opi.sandshrew.io/v1'
    }),
};
const program = new commander_1.Command();
program
    .name('default')
    .description('All functionality for oyl-sdk in a cli-wrapper')
    .version('0.0.1');
const generateCommand = new commander_1.Command('generate')
    .description('Creates a new account object')
    .option('-m, --mnemonic <mnemonic>', 'mnemonic you want to generate an account from')
    .option('-i, --index <index>', 'index you want to derive your account keys from')
    .option('-n, --network <network>', 'the network you want to derive keys on')
    .action((options) => {
    const account = (0, __1.mnemonicToAccount)({
        mnemonic: options.mnemonic,
        opts: {
            index: options.index,
            network: bitcoin.networks[options.network],
        },
    });
    console.log(account);
});
const privateKeysCommand = new commander_1.Command('privateKeys')
    .description('Returns private keys for an account object')
    .requiredOption('-m, --mnemonic <mnemonic>', 'mnemonic you want to get private keys from')
    .option('-i, --index <index>', 'index you want to derive your account keys from')
    .requiredOption('-n, --network <network>', 'the network you want to derive keys on')
    .action((options) => {
    const privateKeys = (0, __1.getWalletPrivateKeys)({
        mnemonic: options.mnemonic,
        opts: {
            index: options.index,
            network: bitcoin.networks[options.network],
        },
    });
    console.log(privateKeys);
});
const generateMnemonicCommand = new commander_1.Command('generateMnemonic')
    .description('Returns a new mnemonic phrase')
    .action(() => {
    const mnemonic = (0, __1.generateMnemonic)();
    console.log(mnemonic);
});
<<<<<<< HEAD
const signPsbt = new commander_1.Command('sign')
    .requiredOption('-p, --provider <provider>', 'provider to use when signing the network psbt')
    .requiredOption('-m, --mnemonic <mnemonic>', 'mnemonic you want to get private keys from')
    .requiredOption('-f, --finalize <finalize>', 'flag to finalize and push psbt')
    .option('-legacy, --legacy <legacy>', 'legacy private key')
    .option('-taproot, --taproot <taproot>', 'taproot private key')
    .option('-nested, --nested-segwit <nestedSegwit>', 'nested segwit private key')
    .option('-native, --native-segwit <nativeSegwit>', 'native segwit private key')
    /* @dev example call
    oyl account sign
    -m 'abandon abandon abandon abandon abandon abandon abandon abandon abandon abandon abandon about'
    -native '4604b4b710fe91f584fff084e1a9159fe4f8408fff380596a604948474ce4fa3'
    -p regtest
    -f yes
  */
    .action(async (options) => {
    const provider = defaultProvider[options.provider];
    const signer = new __3.Signer(provider.network, {
        segwitPrivateKey: options.nativeSegwit,
        taprootPrivateKey: options.taproot,
        nestedSegwitPrivateKey: options.nestedSegwit,
        legacyPrivateKey: options.legacy,
    });
    let finalize = (options.finalize == 'yes') ? true : false;
    const { signedHexPsbt } = await signer.signAllInputs({
        rawPsbtHex: process.env.PSBT_HEX,
        finalize,
    });
    console.log("signed hex psbt", signedHexPsbt);
});
const accountUtxosToSpend = new commander_1.Command('accountSpendableUtxos')
=======
const accountUtxosToSpend = new commander_1.Command('accountUtxos')
>>>>>>> 048bfca0
    .description('Returns available utxos to spend')
    .requiredOption('-p, --provider <provider>', 'provider to use when querying the network for utxos')
    .requiredOption('-m, --mnemonic <mnemonic>', 'mnemonic you want to get private keys from')
    /* @dev example call
      oyl utxo accountUtxos -m 'abandon abandon abandon abandon abandon abandon abandon abandon abandon abandon abandon about' -p regtest
    */
    .action(async (options) => {
    const provider = defaultProvider[options.provider];
    const account = (0, __1.mnemonicToAccount)({
        mnemonic: options.mnemonic,
        opts: { network: provider.network },
    });
    console.log(await (0, utxo_1.accountUtxos)({
        account,
        provider,
    }));
});
const accountAvailableBalance = new commander_1.Command('balance')
    .description('Returns available utxos to spend')
    .requiredOption('-p, --provider <provider>', 'provider to use when querying the network for utxos')
    .requiredOption('-m, --mnemonic <mnemonic>', 'mnemonic you want to get private keys from')
    /* @dev example call
      oyl utxo balance -m 'abandon abandon abandon abandon abandon abandon abandon abandon abandon abandon abandon about'  -p regtest
    */
    .action(async (options) => {
    const provider = defaultProvider[options.provider];
    const account = (0, __1.mnemonicToAccount)({
        mnemonic: options.mnemonic,
        opts: { network: provider.network },
    });
    console.log(await (0, utxo_1.accountBalance)({
        account,
        provider,
    }));
});
const addressBRC20Balance = new commander_1.Command('addressBRC20Balance')
    .description('Returns all BRC20 balances')
    .requiredOption('-p, --provider <provider>', 'provider to use when querying the network for utxos')
    .requiredOption('-a, --address <address>', 'address you want to get utxos for')
    .action(async (options) => {
    const provider = defaultProvider[options.provider];
    console.log((await provider.api.getBrc20sByAddress(options.address)).data);
});
const addressUtxosToSpend = new commander_1.Command('addressUtxos')
    .description('Returns available utxos to spend')
    .requiredOption('-p, --provider <provider>', 'provider to use when querying the network for utxos')
    .requiredOption('-a, --address <address>', 'address you want to get utxos for')
    /* @dev example call
      oyl utxo addressUtxos -a bcrt1qcr8te4kr609gcawutmrza0j4xv80jy8zeqchgx -p regtest
    */
    .action(async (options) => {
    const provider = defaultProvider[options.provider];
    console.log(await (0, utxo_1.addressUtxos)({
        address: options.address,
        provider,
    }));
});
const btcSend = new commander_1.Command('send')
    .requiredOption('-p, --provider <provider>', 'provider to use when querying the network for utxos')
    .requiredOption('-m, --mnemonic <mnemonic>', 'mnemonic you want to get private keys from')
    .requiredOption('-amt, --amount <amount>', 'amount you want to send')
    .requiredOption('-t, --to <to>', 'address you want to send to')
    .option('-legacy, --legacy <legacy>', 'legacy private key')
    .option('-taproot, --taproot <taproot>', 'taproot private key')
    .option('-nested, --nested-segwit <nestedSegwit>', 'nested segwit private key')
    .option('-native, --native-segwit <nativeSegwit>', 'native segwit private key')
    .option('-feeRate, --feeRate <feeRate>', 'fee rate')
    /* @dev example call
    oyl btc send
    -m 'abandon abandon abandon abandon abandon abandon abandon abandon abandon abandon abandon about'
    -native '4604b4b710fe91f584fff084e1a9159fe4f8408fff380596a604948474ce4fa3'
    -p regtest
    -t bcrt1qzr9vhs60g6qlmk7x3dd7g3ja30wyts48sxuemv
    -amt 1000
    -feeRate 2
  */
    .action(async (options) => {
    const provider = defaultProvider[options.provider];
    const signer = new __3.Signer(provider.network, {
        segwitPrivateKey: options.nativeSegwit,
        taprootPrivateKey: options.taproot,
        nestedSegwitPrivateKey: options.nestedSegwit,
        legacyPrivateKey: options.legacy,
    });
    const account = (0, __1.mnemonicToAccount)({
        mnemonic: options.mnemonic,
        opts: {
            network: provider.network,
        },
    });
    console.log(await btc.send({
        toAddress: options.to,
        feeRate: options.feeRate,
        account,
        signer,
        provider,
        amount: options.amount,
    }));
});
const brc20Send = new commander_1.Command('send')
    .requiredOption('-p, --provider <provider>', 'provider to use when querying the network for utxos')
    .requiredOption('-m, --mnemonic <mnemonic>', 'mnemonic you want to get private keys from')
    .requiredOption('-amt, --amount <amount>', 'amount you want to send')
    .requiredOption('-t, --to <to>', 'address you want to send to')
    .requiredOption('-tick', '--ticker <ticker>', 'brc20 ticker to send')
    .option('-legacy, --legacy <legacy>', 'legacy private key')
    .option('-taproot, --taproot <taproot>', 'taproot private key')
    .option('-nested, --nested-segwit <nestedSegwit>', 'nested segwit private key')
    .option('-native, --native-segwit <nativeSegwit>', 'native segwit private key')
    .option('-feeRate, --feeRate <feeRate>', 'fee rate')
    /* @dev example call
    oyl brc20 send
    -m 'abandon abandon abandon abandon abandon abandon abandon abandon abandon abandon abandon about'
    -native 4604b4b710fe91f584fff084e1a9159fe4f8408fff380596a604948474ce4fa3
    -taproot 41f41d69260df4cf277826a9b65a3717e4eeddbeedf637f212ca096576479361
    -p regtest
    -t bcrt1qzr9vhs60g6qlmk7x3dd7g3ja30wyts48sxuemv
    -tick toyl
    -amt 1000
    -feeRate 2
  */
    .action(async (options) => {
    const provider = defaultProvider[options.provider];
    const signer = new __3.Signer(provider.network, {
        segwitPrivateKey: options.nativeSegwit,
        taprootPrivateKey: options.taproot,
        nestedSegwitPrivateKey: options.nestedSegwit,
        legacyPrivateKey: options.legacy,
    });
    const account = (0, __1.mnemonicToAccount)({
        mnemonic: options.mnemonic,
        opts: {
            network: provider.network,
        },
    });
    console.log(await brc20.send({
        ticker: options.ticker,
        toAddress: options.to,
        feeRate: options.feeRate,
        account,
        signer,
        provider,
        amount: options.amount,
    }));
});
const collectibleSend = new commander_1.Command('send')
    .requiredOption('-p, --provider <provider>', 'provider to use when querying the network for utxos')
    .requiredOption('-m, --mnemonic <mnemonic>', 'mnemonic you want to get private keys from')
    .requiredOption('-t, --to <to>', 'address you want to send to')
    .requiredOption('-inscId, --inscriptionId <inscriptionId>', 'inscription to send')
    .requiredOption('-inscAdd, --inscriptionAddress <inscriptionAddress>', 'current holder of inscription to send')
    .option('-legacy, --legacy <legacy>', 'legacy private key')
    .option('-taproot, --taproot <taproot>', 'taproot private key')
    .option('-nested, --nested-segwit <nestedSegwit>', 'nested segwit private key')
    .option('-native, --native-segwit <nativeSegwit>', 'native segwit private key')
    .option('-feeRate, --feeRate <feeRate>', 'fee rate')
    /* @dev example call
    oyl collectible send
    -m 'abandon abandon abandon abandon abandon abandon abandon abandon abandon abandon abandon about'
    -native 4604b4b710fe91f584fff084e1a9159fe4f8408fff380596a604948474ce4fa3
    -taproot 41f41d69260df4cf277826a9b65a3717e4eeddbeedf637f212ca096576479361
    -p regtest
    -t bcrt1qzr9vhs60g6qlmk7x3dd7g3ja30wyts48sxuemv
    -inscId d0c21b35f27ba6361acd5172fcfafe8f4f96d424c80c00b5793290387bcbcf44i0
    -inscAdd bcrt1p5cyxnuxmeuwuvkwfem96lqzszd02n6xdcjrs20cac6yqjjwudpxqvg32hk
    -feeRate 2
  */
    .action(async (options) => {
    const provider = defaultProvider[options.provider];
    const signer = new __3.Signer(provider.network, {
        segwitPrivateKey: options.nativeSegwit,
        taprootPrivateKey: options.taproot,
        nestedSegwitPrivateKey: options.nestedSegwit,
        legacyPrivateKey: options.legacy,
    });
    const account = (0, __1.mnemonicToAccount)({
        mnemonic: options.mnemonic,
        opts: {
            network: provider.network,
        },
    });
    console.log(await collectible.send({
        inscriptionId: options.inscriptionId,
        inscriptionAddress: options.inscriptionAddress,
        toAddress: options.to,
        feeRate: options.feeRate,
        account,
        signer,
        provider,
    }));
});
const runeSend = new commander_1.Command('send')
    .requiredOption('-p, --provider <provider>', 'provider to use when querying the network for utxos')
    .requiredOption('-m, --mnemonic <mnemonic>', 'mnemonic you want to get private keys from')
    .requiredOption('-t, --to <to>', 'address you want to send to')
    .requiredOption('-runeId, --runeId <runeId>', 'runeId to send')
    .requiredOption('-inscAdd, --inscriptionAddress <inscriptionAddress>', 'current holder of inscription to send')
    .requiredOption('-amt, --amount <amount>', 'amount of runes you want to send')
    .option('-legacy, --legacy <legacy>', 'legacy private key')
    .option('-taproot, --taproot <taproot>', 'taproot private key')
    .option('-nested, --nested-segwit <nestedSegwit>', 'nested segwit private key')
    .option('-native, --native-segwit <nativeSegwit>', 'native segwit private key')
    .option('-feeRate, --feeRate <feeRate>', 'fee rate')
    /* @dev example call
    oyl rune send
    -m 'abandon abandon abandon abandon abandon abandon abandon abandon abandon abandon abandon about'
    -native 4604b4b710fe91f584fff084e1a9159fe4f8408fff380596a604948474ce4fa3
    -taproot 41f41d69260df4cf277826a9b65a3717e4eeddbeedf637f212ca096576479361
    -p regtest
    -t bcrt1qzr9vhs60g6qlmk7x3dd7g3ja30wyts48sxuemv
    -amt 100
    -runeId 279:1
    -inscAdd bcrt1p5cyxnuxmeuwuvkwfem96lqzszd02n6xdcjrs20cac6yqjjwudpxqvg32hk
    -feeRate 2
  */
    .action(async (options) => {
    const provider = defaultProvider[options.provider];
    const signer = new __3.Signer(provider.network, {
        segwitPrivateKey: options.nativeSegwit,
        taprootPrivateKey: options.taproot,
        nestedSegwitPrivateKey: options.nestedSegwit,
        legacyPrivateKey: options.legacy,
    });
    const account = (0, __1.mnemonicToAccount)({
        mnemonic: options.mnemonic,
        opts: {
            network: provider.network,
        },
    });
    console.log(await rune.send({
        runeId: options.runeId,
        amount: options.amount,
        inscriptionAddress: options.inscriptionAddress,
        toAddress: options.to,
        feeRate: options.feeRate,
        account,
        signer,
        provider,
    }));
});
const runeMint = new commander_1.Command('mint')
    .requiredOption('-p, --provider <provider>', 'provider to use when querying the network for utxos')
    .requiredOption('-m, --mnemonic <mnemonic>', 'mnemonic you want to get private keys from')
    .requiredOption('-runeId, --runeId <runeId>', 'runeId to send')
    .requiredOption('-amt, --amount <amount>', 'amount of runes you want to send')
    .option('-legacy, --legacy <legacy>', 'legacy private key')
    .option('-taproot, --taproot <taproot>', 'taproot private key')
    .option('-nested, --nested-segwit <nestedSegwit>', 'nested segwit private key')
    .option('-native, --native-segwit <nativeSegwit>', 'native segwit private key')
    .option('-feeRate, --feeRate <feeRate>', 'fee rate')
    /* @dev example call
    oyl rune mint
    -m 'abandon abandon abandon abandon abandon abandon abandon abandon abandon abandon abandon about'
    -native 4604b4b710fe91f584fff084e1a9159fe4f8408fff380596a604948474ce4fa3
    -taproot 41f41d69260df4cf277826a9b65a3717e4eeddbeedf637f212ca096576479361
    -p regtest
    -amt 1000
    -runeId 279:1
    -feeRate 2
  */
    .action(async (options) => {
    const provider = defaultProvider[options.provider];
    const signer = new __3.Signer(provider.network, {
        segwitPrivateKey: options.nativeSegwit,
        taprootPrivateKey: options.taproot,
        nestedSegwitPrivateKey: options.nestedSegwit,
        legacyPrivateKey: options.legacy,
    });
    const account = (0, __1.mnemonicToAccount)({
        mnemonic: options.mnemonic,
        opts: {
            network: provider.network,
        },
    });
    console.log(await rune.mint({
        runeId: options.runeId,
        amount: options.amount,
        feeRate: options.feeRate,
        account,
        signer,
        provider,
    }));
});
const getRuneByName = new commander_1.Command('getRuneByName')
    .description('Returns rune details based on name provided')
    .requiredOption('-p, --provider <provider>', 'provider to use when querying the network for utxos')
    .requiredOption('-name, --name <name>', 'name of the rune you want to fetch')
    /* @dev example call
      oyl rune getRuneByName -name ETCHSGSXCUMYO -p regtest
    */
    .action(async (options) => {
    const provider = defaultProvider[options.provider];
    console.log(await provider.ord.getRuneByName(options.name));
});
const multiCallSandshrewProviderCall = new commander_1.Command('sandShrewMulticall')
    .description('Returns available utxos to spend')
    .requiredOption('-p, --provider <provider>', 'provider to use when querying the network for utxos')
    .requiredOption('-c, --calls <calls>', 'calls in this format: {method: string, params: string[]}')
    /* @dev example call
      oyl provider sandShrewMulticall -c '[{"method":"esplora_tx","params":["688f5c239e4e114af461dc1331d02ad5702e795daf2dcf397815e0b05cd23dbc"]},{"method":"btc_getblockcount", "params":[]}]' -p bitcoin
    */
    .action(async (options) => {
    let isJson = [];
    try {
        isJson = JSON.parse(options.calls);
        const multiCall = isJson.map((call) => {
            return [call.method, call.params];
        });
        const provider = defaultProvider[options.provider];
        console.log(await provider.sandshrew.multiCall(multiCall));
    }
    catch (error) {
        console.log(error);
    }
});
const apiProviderCall = new commander_1.Command('api')
    .description('Returns data based on api method invoked')
    .requiredOption('-p, --provider <provider>', 'provider to use to access the network.')
    .requiredOption('-method, --method <method>', 'name of the method you want to call for the api.')
    .option('-params, --parameters <parameters>', 'parameters for the api method you are calling.')
    /* @dev example call
      oyl provider api -method getUnisatTickerOffers -params '{"ticker":"ordi"}' -p bitcoin
  
      please note the json format if you need to pass an object.
    */
    .action(async (options) => {
    const provider = defaultProvider[options.provider];
    let isJson;
    try {
        isJson = JSON.parse(options.parameters);
        console.log(await provider.api[options.method](isJson));
    }
    catch (error) {
        console.log(await provider.api[options.method](options.parameters));
    }
});
const ordProviderCall = new commander_1.Command('ord')
    .description('Returns data based on ord method invoked')
    .requiredOption('-p, --provider <provider>', 'provider to use to access the network.')
    .requiredOption('-method, --method <method>', 'name of the method you want to call for the api.')
    .option('-params, --parameters <parameters>', 'parameters for the ord method you are calling.')
    /* @dev example call
      oyl provider ord -method getTxOutput -params '{"ticker":"ordi"}' -p bitcoin
  
      please note the json format if you need to pass an object.
    */
    .action(async (options) => {
    const provider = defaultProvider[options.provider];
    let isJson;
    try {
        isJson = JSON.parse(options.parameters);
        console.log(await provider.ord[options.method](isJson));
    }
    catch (error) {
        console.log(await provider.ord[options.method](options.parameters));
    }
});
const opiProviderCall = new commander_1.Command('opi')
    .description('Returns data based on opi query')
    .requiredOption('-p, --provider <provider>', 'provider to use to access the network.')
    .requiredOption('-method, --method <method>', 'name of the method you want to call for the api.')
    .option('-params, --parameters <parameters>', 'parameters for the ord method you are calling.')
    /* @dev example call
      oyl provider opi -method getBrc20Balance -params '{"address":"bcrt1qzr9vhs60g6qlmk7x3dd7g3ja30wyts48sxuemv","ticker":"ordi"}' -p bitcoin
  
      please note the json format if you need to pass an object.
    */
    .action(async (options) => {
    const provider = defaultProvider[options.provider];
    let isJson;
    try {
        isJson = JSON.parse(options.parameters);
        console.log(await provider.opi[options.method](isJson));
    }
    catch (error) {
        console.log(await provider.opi[options.method](options.parameters));
    }
});
const marketPlaceBuy = new commander_1.Command('buy')
    .description('Returns rune details based on name provided')
    .requiredOption('-p, --provider <provider>', 'provider to use to access the network.')
    .requiredOption('-m, --mnemonic <mnemonic>', 'mnemonic you want to get private keys from')
    .requiredOption('-type, --asset-type <assetType>', 'pass BRC20, COLLECTIBLE or RUNE')
    .requiredOption('-feeRate, --feeRate <feeRate>', 'fee rate')
    .requiredOption('-tick --ticker <ticker>', 'Asset ticker to fetch quotes for.')
    .option('-legacy, --legacy <legacy>', 'legacy private key')
    .option('-taproot, --taproot <taproot>', 'taproot private key')
    .option('-nested, --nested-segwit <nestedSegwit>', 'nested segwit private key')
    .option('-native, --native-segwit <nativeSegwit>', 'native segwit private key')
    .option('-receive, --receive-address <receiveAddress>', 'address to receieve the assets.')
    /* @dev example call
      oyl marketplace buy -type BRC20 -tick ordi -feeRate 30 -native <nativePrivateKey> -p bitcoin
  
      please note the json format if you need to pass an object.
    */
    .action(async (options) => {
    const provider = defaultProvider[options.provider];
    const signer = new __3.Signer(provider.network, {
        segwitPrivateKey: options.nativeSegwit,
        taprootPrivateKey: options.taproot,
        nestedSegwitPrivateKey: options.nestedSegwit,
        legacyPrivateKey: options.legacy,
    });
    const account = (0, __1.mnemonicToAccount)({
        mnemonic: options.mnemonic,
        opts: {
            network: provider.network,
            spendStrategy: {
                addressOrder: ['taproot', 'nativeSegwit'],
                utxoSortGreatestToLeast: true,
                changeAddress: 'taproot',
            },
        },
    });
    let quotes;
    switch (options.assetType) {
        case 'BRC20':
            options.assetType = __5.AssetType.BRC20;
            quotes = await provider.api.getBrc20Offers({
                ticker: options.ticker,
            });
            break;
        case 'RUNES':
            options.assetType = __5.AssetType.RUNES;
            quotes = await provider.api.getRuneOffers({
                ticker: options.ticker,
            });
            break;
        case 'COLLECTIBLE':
            options.assetType = __5.AssetType.COLLECTIBLE;
            break;
        default:
            throw new errors_1.OylTransactionError(Error('Incorrect asset type'));
    }
    const marketplace = new __4.Trade({
        provider: provider,
        receiveAddress: options.receiveAddress === undefined
            ? account.taproot.address
            : options.receiveAddress,
        account: account,
        assetType: options.assetType,
        signer,
        feeRate: Number(options.feeRate),
    });
    const offersToBuy = await marketplace.processAllOffers(quotes);
    const signedTxs = await marketplace.buyMarketPlaceOffers(offersToBuy);
    console.log(signedTxs);
});
const accountCommand = new commander_1.Command('account')
    .description('Manage accounts')
    .addCommand(generateCommand)
    .addCommand(signPsbt)
    .addCommand(privateKeysCommand)
    .addCommand(generateMnemonicCommand);
const utxosCommand = new commander_1.Command('utxo')
    .description('Examine utxos')
    .addCommand(accountUtxosToSpend)
    .addCommand(addressUtxosToSpend)
    .addCommand(accountAvailableBalance);
const btcCommand = new commander_1.Command('btc')
    .description('Functions for sending bitcoin')
    .addCommand(btcSend);
const brc20Command = new commander_1.Command('brc20')
    .description('Functions for brc20')
    .addCommand(brc20Send)
    .addCommand(addressBRC20Balance);
const collectibleCommand = new commander_1.Command('collectible')
    .description('Functions for collectibles')
    .addCommand(collectibleSend);
const runeCommand = new commander_1.Command('rune')
    .description('Functions for runes')
    .addCommand(runeSend)
    .addCommand(runeMint)
    .addCommand(getRuneByName);
const providerCommand = new commander_1.Command('provider')
    .description('Functions avaialble for all provider services')
    .addCommand(apiProviderCall)
    .addCommand(ordProviderCall)
    .addCommand(opiProviderCall)
    .addCommand(multiCallSandshrewProviderCall);
const marketPlaceCommand = new commander_1.Command('marketplace')
    .description('Functions for marketplace')
    .addCommand(marketPlaceBuy);
program.addCommand(utxosCommand);
program.addCommand(accountCommand);
program.addCommand(btcCommand);
program.addCommand(brc20Command);
program.addCommand(collectibleCommand);
program.addCommand(runeCommand);
program.addCommand(providerCommand);
program.addCommand(marketPlaceCommand);
program.parse(process.argv);
//# sourceMappingURL=index.js.map<|MERGE_RESOLUTION|>--- conflicted
+++ resolved
@@ -74,7 +74,6 @@
     const mnemonic = (0, __1.generateMnemonic)();
     console.log(mnemonic);
 });
-<<<<<<< HEAD
 const signPsbt = new commander_1.Command('sign')
     .requiredOption('-p, --provider <provider>', 'provider to use when signing the network psbt')
     .requiredOption('-m, --mnemonic <mnemonic>', 'mnemonic you want to get private keys from')
@@ -105,10 +104,8 @@
     });
     console.log("signed hex psbt", signedHexPsbt);
 });
-const accountUtxosToSpend = new commander_1.Command('accountSpendableUtxos')
-=======
+
 const accountUtxosToSpend = new commander_1.Command('accountUtxos')
->>>>>>> 048bfca0
     .description('Returns available utxos to spend')
     .requiredOption('-p, --provider <provider>', 'provider to use when querying the network for utxos')
     .requiredOption('-m, --mnemonic <mnemonic>', 'mnemonic you want to get private keys from')
