"use strict";
var __importDefault = (this && this.__importDefault) || function (mod) {
    return (mod && mod.__esModule) ? mod : { "default": mod };
};
Object.defineProperty(exports, "__esModule", { value: true });
exports.OylApiClient = void 0;
const node_fetch_1 = __importDefault(require("node-fetch"));
const regtestApi_1 = require("../tests/regtestApi");
/**
 * Represents the client for interacting with the Oyl API.
 */
class OylApiClient {
    host;
    testnet;
    regtest;
    apiKey;
    /**
     * Create an instance of the OylApiClient.
     * @param options - Configuration object containing the API host.
     */
    constructor(options) {
        this.host = options?.host || '';
        this.testnet = options.testnet == true;
        this.regtest = options.regtest == true;
        this.apiKey = options.apiKey;
    }
    /**
     * Create an instance of the OylApiClient from a plain object.
     * @param data - The data object.
     * @returns An instance of OylApiClient.
     */
    static fromObject(data) {
        return new this(data);
    }
    /**
     * Convert this OylApiClient instance to a plain object.
     * @returns The plain object representation.
     */
    toObject() {
        return {
            host: this.host,
            testnet: this.testnet,
            apiKey: this.apiKey,
        };
    }
    async _call(path, method, data) {
        try {
            const options = {
                method: method,
                headers: {
                    'Content-Type': 'application/json',
                    Authorization: this.apiKey,
                },
                cache: 'no-cache',
            };
            if (this.testnet) {
                data['testnet'] = this.testnet;
            }
            if (['post', 'put', 'patch'].includes(method)) {
                options.body = JSON.stringify(data);
            }
            const response = await (0, node_fetch_1.default)(`${this.host}${path}`, options);
            return await response.json();
        }
        catch (err) {
            throw err;
        }
    }
    /**
     * Get brc20 info by ticker.
     * @param ticker - The ticker to query.
     */
    async getBrc20TokenInfo(ticker) {
        return await this._call('/get-brc20-token-info', 'post', {
            ticker: ticker,
        });
    }
    /**
     * Get brc20 details by ticker.
     * @param ticker - The ticker to query.
     */
    async getBrc20TokenDetails(ticker) {
        return await this._call('/get-brc20-token-details', 'post', {
            ticker: ticker,
        });
    }
    /**
     * Get Brc20 balances by address.
     * @param address - The address to query.
     */
    async getBrc20sByAddress(address) {
        return await this._call('/get-address-brc20-balance', 'post', {
            address: address,
        });
    }
    async getBrcPrice(ticker) {
        return await this._call('/get-brc-price', 'post', {
            ticker: ticker,
        });
    }
<<<<<<< HEAD
    async getBrc20Tickers(tickerParams) {
        return await this._call('/get-brc20-tickers', 'post', tickerParams);
=======
    getAllInscriptionsByAddress(address) {
        return __awaiter(this, void 0, void 0, function* () {
            if (this.regtest) {
                return yield (0, regtestApi_1.getAllInscriptionsByAddressRegtest)(address);
            }
            else {
                return yield this._call('/get-inscriptions', 'post', {
                    address: address,
                    exclude_brc20: false,
                    count: 20,
                    order: 'desc',
                    test: this.testnet,
                });
            }
        });
>>>>>>> 16c55144
    }
    async getAllInscriptionsByAddress(address) {
        if (this.regtest) {
            return await (0, regtestApi_1.getAllInscriptionsByAddressRegtest)(address);
        }
        else {
            return await this._call('/get-inscriptions', 'post', {
                address: address,
                exclude_brc20: false,
                count: 20,
                order: 'desc',
            });
        }
    }
    async getInscriptionsForTxn(txn_id) {
        const res = await this._call('/get-inscriptions-for-txn', 'post', {
            tx_id: txn_id,
            testnet: this.testnet,
        });
        return res.data;
    }
    async getTaprootTxHistory(taprootAddress, totalTxs) {
        const res = await this._call('/get-taproot-history', 'post', {
            taprootAddress: taprootAddress,
            totalTxs: totalTxs,
        });
        return res.data;
    }
    async getTaprootBalance(address) {
        const res = await this._call('/get-taproot-balance', 'post', {
            address: address,
            testnet: this.testnet,
        });
        if (res.data) {
            return res.data;
        }
        else {
            return res;
        }
    }
    async getAddressBalance(address) {
        const res = await this._call('/get-address-balance', 'post', {
            address: address,
            testnet: this.testnet,
        });
        if (res.data) {
            return res.data;
        }
        else {
            return res;
        }
    }
    /**
     * Get collectible by ID.
     * @param id - The ID of the collectible.
     */
    async getCollectiblesById(id) {
        return await this._call('/get-inscription-info', 'post', {
            inscription_id: id,
        });
    }
    /**
     * Get collectibles by address.
     * @param address - The address to query.
     */
    async getCollectiblesByAddress(address) {
        return await this._call('/get-inscriptions', 'post', {
            address: address,
            exclude_brc20: true,
        });
    }
    /**
     * Get Unisat ticker offers.
     * @param _ticker - The ticker to query.
     */
    async getUnisatTickerOffers({ ticker }) {
        const response = await this._call('/get-token-unisat-offers', 'post', {
            ticker: ticker,
        });
        if (response.error)
            throw Error(response.error);
        return response.data.list;
    }
    /**
     * Get Aggregated brc20 ticker offers for a limit order.
     * @param ticker - The ticker to query.
     * @param limitOrderAmount - The limit order amount.
     * @param marketPrice - The limit order market price.
     * @param testnet - mainnet/testnet network toggle.
     */
    async getAggregatedOffers({ ticker, limitOrderAmount, marketPrice, testnet, }) {
        const response = await this._call('/get-brc20-aggregate-offers', 'post', {
            ticker: ticker,
            limitOrderAmount,
            testnet,
        });
        if (response.error)
            throw Error(response.error);
        return response;
    }
    /**
     * Get BRC-20 offers.
     * @param ticker - The ticker to query.
     * @param limit - The limit of offers to return (Default = 5).
     */
    getBrc20Offers({ ticker, limit = 5, }) {
        return __awaiter(this, void 0, void 0, function* () {
            const response = yield this._call('/get-brc20-offers', 'post', {
                ticker,
                limit,
            });
            if (response.error)
                throw Error(response.error);
            return response;
        });
    }
    /**
     * Get Okx ticker offers.
     * @param _ticker - The ticker to query.
     */
    async getOkxTickerOffers({ ticker }) {
        const response = await this._call('/get-token-okx-offers', 'post', {
            ticker: ticker,
        });
        if (response.error)
            throw Error(response.error);
        return response.data.items;
    }
    /**
     * Get Okx offer psbt.
     * @param offerId - The offer Id to query.
     */
<<<<<<< HEAD
    async getOkxOfferPsbt({ offerId }) {
        const response = await this._call('/get-token-okx-offers', 'post', {
            offerId: offerId,
=======
    getOkxOfferPsbt({ offerId }) {
        return __awaiter(this, void 0, void 0, function* () {
            const response = yield this._call('/get-okx-offer-psbt', 'post', {
                offerId: offerId,
            });
            return response;
>>>>>>> 16c55144
        });
        return response;
    }
    /**
     * Submit a signed bid for OKX marketplace.
     * @param params - Parameters for the signed bid.
     */
    submitOkxBid(bidDetails) {
        return __awaiter(this, void 0, void 0, function* () {
            const response = yield this._call('/finalize-okx-bid', 'post', bidDetails);
            return response;
        });
    }
    /**
     * Get BTC price.
     */
    async getBtcPrice() {
        const response = await this._call('/get-bitcoin-price', 'post', {
            ticker: null,
        });
        return response;
    }
    /**
     * Get BTC market chart.
     * @param days - The number of days to use as interval.
     */
    async getBitcoinMarketChart(days) {
        const response = await this._call('/get-bitcoin-market-chart', 'post', {
            days: days,
        });
        return response;
    }
    /**
     * Get BTC market weekly.
     */
    async getBitcoinMarketWeekly() {
        const response = await this._call('/get-bitcoin-market-weekly', 'post', {
            ticker: null,
        });
        return response;
    }
    /**
     * Get BTC markets.
     */
    async getBitcoinMarkets() {
        const response = await this._call('/get-bitcoin-markets', 'post', {
            ticker: null,
        });
        return response;
    }
    /**
     * Get Omnisat ticker offers.
     * @param _ticker - The ticker to query.
     */
    async getOmnisatTickerOffers({ ticker }) {
        const response = await this._call('/get-token-omnisat-offers', 'post', {
            ticker: ticker,
        });
        if (response.error)
            throw Error(response.error);
        return response.data;
    }
    /**
     * Get Omnisat offer psbt.
     * @param offerId - The offer Id to query.
     */
    async getOmnisatOfferPsbt({ offerId, ticker, testnet, }) {
        const response = await this._call('/get-omnisat-offer-psbt', 'post', {
            offerId: offerId,
            ticker: ticker,
            testnet,
        });
        return response;
    }
    /**
     * Initialize a swap bid.
     * @param params - Parameters for the bid.
     */
    async initSwapBid(params) {
        return await this._call('/initiate-unisat-bid', 'post', params);
    }
    /**
     * Submit a signed bid.
     * @param params - Parameters for the signed bid.
     */
    async submitSignedBid(params) {
        return await this._call('/finalize-unisat-bid', 'post', params);
    }
    async sendBtcEstimate({ feeRate, amount, altSpendPubKey, spendAddress, spendPubKey, altSpendAddress, testnet, }) {
        return await this._call('/send-btc-estimate', 'post', {
            feeRate,
            amount,
            altSpendPubKey,
            spendAddress,
            spendPubKey,
            altSpendAddress,
            testnet,
        });
    }
    async sendBrc20Estimate({ feeRate, altSpendPubKey, spendAddress, spendPubKey, altSpendAddress, testnet, }) {
        return await this._call('/send-brc20-estimate', 'post', {
            spendPubKey,
            feeRate,
            altSpendPubKey,
            spendAddress,
            altSpendAddress,
            testnet,
        });
    }
    async sendCollectibleEstimate({ spendAddress, altSpendAddress, feeRate, testnet, }) {
        return await this._call('/send-collectible-estimate', 'post', {
            spendAddress,
            altSpendAddress,
            feeRate,
            testnet,
        });
    }
}
exports.OylApiClient = OylApiClient;
//# sourceMappingURL=index.js.map<|MERGE_RESOLUTION|>--- conflicted
+++ resolved
@@ -98,26 +98,8 @@
             ticker: ticker,
         });
     }
-<<<<<<< HEAD
     async getBrc20Tickers(tickerParams) {
         return await this._call('/get-brc20-tickers', 'post', tickerParams);
-=======
-    getAllInscriptionsByAddress(address) {
-        return __awaiter(this, void 0, void 0, function* () {
-            if (this.regtest) {
-                return yield (0, regtestApi_1.getAllInscriptionsByAddressRegtest)(address);
-            }
-            else {
-                return yield this._call('/get-inscriptions', 'post', {
-                    address: address,
-                    exclude_brc20: false,
-                    count: 20,
-                    order: 'desc',
-                    test: this.testnet,
-                });
-            }
-        });
->>>>>>> 16c55144
     }
     async getAllInscriptionsByAddress(address) {
         if (this.regtest) {
@@ -129,6 +111,7 @@
                 exclude_brc20: false,
                 count: 20,
                 order: 'desc',
+                test: this.testnet,
             });
         }
     }
@@ -223,16 +206,14 @@
      * @param ticker - The ticker to query.
      * @param limit - The limit of offers to return (Default = 5).
      */
-    getBrc20Offers({ ticker, limit = 5, }) {
-        return __awaiter(this, void 0, void 0, function* () {
-            const response = yield this._call('/get-brc20-offers', 'post', {
-                ticker,
-                limit,
-            });
-            if (response.error)
-                throw Error(response.error);
-            return response;
-        });
+    async getBrc20Offers({ ticker, limit = 5, }) {
+        const response = await this._call('/get-brc20-offers', 'post', {
+            ticker,
+            limit,
+        });
+        if (response.error)
+            throw Error(response.error);
+        return response;
     }
     /**
      * Get Okx ticker offers.
@@ -250,18 +231,9 @@
      * Get Okx offer psbt.
      * @param offerId - The offer Id to query.
      */
-<<<<<<< HEAD
     async getOkxOfferPsbt({ offerId }) {
-        const response = await this._call('/get-token-okx-offers', 'post', {
+        const response = await this._call('/get-okx-offer-psbt', 'post', {
             offerId: offerId,
-=======
-    getOkxOfferPsbt({ offerId }) {
-        return __awaiter(this, void 0, void 0, function* () {
-            const response = yield this._call('/get-okx-offer-psbt', 'post', {
-                offerId: offerId,
-            });
-            return response;
->>>>>>> 16c55144
         });
         return response;
     }
@@ -269,11 +241,9 @@
      * Submit a signed bid for OKX marketplace.
      * @param params - Parameters for the signed bid.
      */
-    submitOkxBid(bidDetails) {
-        return __awaiter(this, void 0, void 0, function* () {
-            const response = yield this._call('/finalize-okx-bid', 'post', bidDetails);
-            return response;
-        });
+    async submitOkxBid(bidDetails) {
+        const response = await this._call('/finalize-okx-bid', 'post', bidDetails);
+        return response;
     }
     /**
      * Get BTC price.
