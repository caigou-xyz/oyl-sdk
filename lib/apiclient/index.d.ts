import { SwapBrcBid, SignedBid, OkxBid } from '../shared/interface';
/**
 * Represents the client for interacting with the Oyl API.
 */
export declare class OylApiClient {
    private host;
    private testnet;
    private regtest;
    private apiKey;
    private authToken;
    private network;
    /**
     * Create an instance of the OylApiClient.
     * @param options - Configuration object containing the API host.
     */
    constructor(options?: {
        host: string;
        apiKey: string;
        network: string;
        testnet?: boolean;
        regtest?: boolean;
    });
    /**
     * Create an instance of the OylApiClient from a plain object.
     * @param data - The data object.
     * @returns An instance of OylApiClient.
     */
    static fromObject(data: {
        host: string;
        testnet?: boolean;
        apiKey: string;
        network: string;
    }): OylApiClient;
    setAuthToken(token: string): void;
    /**
     * Convert this OylApiClient instance to a plain object.
     * @returns The plain object representation.
     */
    toObject(): {
        host: string;
        testnet: boolean;
        apiKey: string;
    };
    private _call;
    /**
     * Check beta access code.
     * @param code - Access code.
     * @param userId - User id.
     */
    checkAccessCode({ code, userId }: {
        code: string;
        userId: string;
    }): Promise<any>;
    /**
     * Get brc20 info by ticker.
     * @param ticker - The ticker to query.
     */
    getBrc20TokenInfo(ticker: string): Promise<any>;
    /**
     * Get Runes info by ticker.
     * @param ticker - The ticker to query.
     */
    getRuneTokenInfo(ticker: string): Promise<any>;
    /**
 * Get Collection info by id.
 * @param collectionId - The collectionId to query.
 */
    getCollectionInfo(collectionId: string): Promise<any>;
    /**
     * Get brc20 details by ticker.
     * @param ticker - The ticker to query.
     */
    getBrc20TokenDetails(ticker: string): Promise<any>;
    /**
     * Get Brc20 balances by address.
     * @param address - The address to query.
     */
    getBrc20sByAddress(address: string): Promise<any>;
    getBrcPrice(ticker: string): Promise<any>;
    getBrc20Tickers(tickerParams: {
        sort_by?: string;
        order?: string;
        offset?: number;
        count?: number;
        minting_status?: string;
    }): Promise<any>;
    getRuneTickers(): Promise<any>;
    getMarketplaceCollections(): Promise<any>;
    getAllInscriptionsByAddress(address: string): Promise<any>;
    getInscriptionsForTxn(txn_id: string): Promise<any>;
    getTaprootTxHistory(taprootAddress: any, totalTxs: any): Promise<any>;
    getTaprootBalance(address: string): Promise<any>;
    getAddressBalance(address: string): Promise<any>;
    /**
     * Get collectible by ID.
     * @param id - The ID of the collectible.
     */
    getCollectiblesById(id: string): Promise<any>;
    /**
     * Get collectibles by address.
     * @param address - The address to query.
     */
    getCollectiblesByAddress(address: string): Promise<any>;
    /**
     * Get Unisat ticker offers.
     * @param _ticker - The ticker to query.
     */
    getUnisatTickerOffers({ ticker }: {
        ticker: string;
    }): Promise<any>;
    /**
     * Get Aggregated brc20 ticker offers for a limit order.
     * @param ticker - The ticker to query.
     * @param limitOrderAmount - The limit order amount.
     * @param marketPrice - The limit order market price.
     * @param testnet - mainnet/testnet network toggle.
     */
    getAggregatedOffers({ ticker, limitOrderAmount, }: {
        ticker: string;
        limitOrderAmount: number;
    }): Promise<any>;
    /**
     * Get BRC-20 offers.
     * @param ticker - The ticker to query.
     * @param limit - The limit of offers to return (Default = 5).
     */
    getBrc20Offers({ ticker, limit, }: {
        ticker: string;
        limit?: number;
    }): Promise<any>;
    /**
     * Get Rune offers.
     * @param ticker - The ticker to query.
     * @param limit - The limit of offers to return (Default = 5).
     */
    getRuneOffers({ ticker, limit, }: {
        ticker: string;
        limit?: number;
    }): Promise<any>;
    /**
    * Get Collection offers.
    * @param collectionId - The collectionId to query.
    * @param limit - The limit of offers to return (Default = 5).
    */
    getCollectionOffers({ collectionId, limit, }: {
        collectionId: string;
        limit?: number;
    }): Promise<any>;
    /**
     * Get Okx ticker offers.
     * @param _ticker - The ticker to query.
     */
    getOkxTickerOffers({ ticker }: {
        ticker: string;
    }): Promise<any>;
    /**
     * Get Okx offer psbt.
     * @param offerId - The offer Id to query.
     */
    getOkxOfferPsbt({ offerId }: {
        offerId: number;
    }): Promise<any>;
    /**
     * Submit a signed bid for OKX marketplace.
     * @param params - Parameters for the signed bid.
     */
    submitOkxBid(bidDetails: OkxBid): Promise<any>;
    /**
     * Get BTC price.
     */
    getBtcPrice(): Promise<any>;
    /**
     * Get Mintable Runes
     */
    getMintableRunes(): Promise<any>;
    /**
     * Get faucet TBTC.
     */
    requestFaucet(userId: string, address: string): Promise<any>;
    /**
     * Get BTC market chart.
     * @param days - The number of days to use as interval.
     */
    getBitcoinMarketChart(days: string): Promise<any>;
    /**
     * Get BTC market weekly.
     */
    getBitcoinMarketWeekly(): Promise<any>;
    /**
     * Get BTC markets.
     */
    getBitcoinMarkets(): Promise<any>;
    /**
     * Get Omnisat ticker offers.
     * @param _ticker - The ticker to query.
     */
    getOmnisatTickerOffers({ ticker }: {
        ticker: string;
    }): Promise<Array<{
        _id: string;
        ownerAddress: string;
        amount: string;
        price: number;
        psbtBase64: string;
        psbtHex: string;
        ticker: string;
        transferableInscription: {
            inscription_id: string;
            ticker: string;
            transfer_amount: string;
            is_valid: boolean;
            is_used: boolean;
            satpoint: string;
            min_price: any;
            min_unit_price: any;
            ordinalswallet_price: any;
            ordinalswallet_unit_price: any;
            unisat_price: any;
            unisat_unit_price: any;
        };
        createdAt: number;
        updatedAt: string;
    }>>;
    /**
     * Get Omnisat offer psbt.
     * @param offerId - The offer Id to query.
     */
    getOmnisatOfferPsbt({ offerId, ticker, }: {
        offerId: string;
        ticker: string;
    }): Promise<any>;
    /**
     * Initialize a swap bid.
     * @param params - Parameters for the bid.
     */
    initSwapBid(params: SwapBrcBid): Promise<any>;
    /**
     * Initialize a Rune swap bid.
     * @param params - Parameters for the bid.
     */
    initRuneSwapBid(params: SwapBrcBid): Promise<any>;
    /**
    * Initialize a collection swap bid.
    * @param params - Parameters for the bid.
    */
    initCollectionSwapBid(params: SwapBrcBid): Promise<any>;
    /**
     * Submit a signed bid.
     * @param params - Parameters for the signed bid.
     */
    submitSignedBid(params: SignedBid): Promise<any>;
    /**
<<<<<<< HEAD
     * Submit a signed Rune bid.
     * @param params - Parameters for the signed bid.
     */
=======
    * Submit a signed Collection bid.
    * @param params - Parameters for the signed bid.
    */
    submitSignedCollectionBid(params: SignedBid): Promise<any>;
    /**
   * Submit a signed Collection bid.
   * @param params - Parameters for the signed bid.
   */
>>>>>>> 176bbf93
    submitSignedRuneBid(params: SignedBid): Promise<any>;
    sendBtcEstimate({ feeRate, amount, altSpendPubKey, spendAddress, spendPubKey, altSpendAddress, }: {
        feeRate?: number;
        amount: number;
        altSpendPubKey?: string;
        spendAddress: string;
        spendPubKey: string;
        altSpendAddress?: string;
    }): Promise<any>;
    sendBrc20Estimate({ feeRate, altSpendPubKey, spendAddress, spendPubKey, altSpendAddress, }: {
        feeRate?: number;
        altSpendPubKey?: string;
        spendAddress: string;
        spendPubKey: string;
        altSpendAddress?: string;
    }): Promise<any>;
    sendCollectibleEstimate({ spendAddress, altSpendAddress, feeRate, }: {
        feeRate?: number;
        spendAddress: string;
        altSpendAddress?: string;
    }): Promise<any>;
    sendRuneEstimate({ spendAddress, altSpendAddress, feeRate, }: {
        feeRate?: number;
        spendAddress: string;
        altSpendAddress?: string;
    }): Promise<any>;
    getRuneOutpoints({ address }: {
        address: string;
    }): Promise<any>;
    getRuneBalance({ address }: {
        address: string;
    }): Promise<any>;
    getOutputRune({ output }: {
        output: string;
    }): Promise<any>;
}<|MERGE_RESOLUTION|>--- conflicted
+++ resolved
@@ -62,9 +62,9 @@
      */
     getRuneTokenInfo(ticker: string): Promise<any>;
     /**
- * Get Collection info by id.
- * @param collectionId - The collectionId to query.
- */
+     * Get Collection info by id.
+     * @param collectionId - The collectionId to query.
+     */
     getCollectionInfo(collectionId: string): Promise<any>;
     /**
      * Get brc20 details by ticker.
@@ -138,10 +138,10 @@
         limit?: number;
     }): Promise<any>;
     /**
-    * Get Collection offers.
-    * @param collectionId - The collectionId to query.
-    * @param limit - The limit of offers to return (Default = 5).
-    */
+     * Get Collection offers.
+     * @param collectionId - The collectionId to query.
+     * @param limit - The limit of offers to return (Default = 5).
+     */
     getCollectionOffers({ collectionId, limit, }: {
         collectionId: string;
         limit?: number;
@@ -240,9 +240,9 @@
      */
     initRuneSwapBid(params: SwapBrcBid): Promise<any>;
     /**
-    * Initialize a collection swap bid.
-    * @param params - Parameters for the bid.
-    */
+     * Initialize a collection swap bid.
+     * @param params - Parameters for the bid.
+     */
     initCollectionSwapBid(params: SwapBrcBid): Promise<any>;
     /**
      * Submit a signed bid.
@@ -250,20 +250,14 @@
      */
     submitSignedBid(params: SignedBid): Promise<any>;
     /**
-<<<<<<< HEAD
-     * Submit a signed Rune bid.
-     * @param params - Parameters for the signed bid.
-     */
-=======
-    * Submit a signed Collection bid.
-    * @param params - Parameters for the signed bid.
-    */
+     * Submit a signed Collection bid.
+     * @param params - Parameters for the signed bid.
+     */
     submitSignedCollectionBid(params: SignedBid): Promise<any>;
     /**
-   * Submit a signed Collection bid.
-   * @param params - Parameters for the signed bid.
-   */
->>>>>>> 176bbf93
+     * Submit a signed Collection bid.
+     * @param params - Parameters for the signed bid.
+     */
     submitSignedRuneBid(params: SignedBid): Promise<any>;
     sendBtcEstimate({ feeRate, amount, altSpendPubKey, spendAddress, spendPubKey, altSpendAddress, }: {
         feeRate?: number;
