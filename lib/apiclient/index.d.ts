import { SwapBrcBid, SignedBid, OkxBid, GetOffersParams, GetCollectionOffersParams } from '../shared/interface';
import { Account, SpendStrategy } from "../account";
/**
 * Represents the client for interacting with the Oyl API.
 */
export declare class OylApiClient {
    private host;
    private testnet;
    private regtest;
    private apiKey;
    private authToken;
    private network;
    /**
     * Create an instance of the OylApiClient.
     * @param options - Configuration object containing the API host.
     */
    constructor(options?: {
        host: string;
        apiKey: string;
        network: string;
        testnet?: boolean;
        regtest?: boolean;
    });
    /**
     * Create an instance of the OylApiClient from a plain object.
     * @param data - The data object.
     * @returns An instance of OylApiClient.
     */
    static fromObject(data: {
        host: string;
        testnet?: boolean;
        apiKey: string;
        network: string;
    }): OylApiClient;
    setAuthToken(token: string): void;
    /**
     * Convert this OylApiClient instance to a plain object.
     * @returns The plain object representation.
     */
    toObject(): {
        host: string;
        testnet: boolean;
        apiKey: string;
    };
    private _call;
    /**
     * Check beta access code.
     * @param code - Access code.
     * @param userId - User id.
     */
    checkAccessCode({ code, userId }: {
        code: string;
        userId: string;
    }): Promise<any>;
    /**
     * Get whitelist leaderboard.
     * @param address - the address requesting the leaderboard.
     */
    getWhitelistLeaderboard({ address }: {
        address: string;
    }): Promise<any>;
    /**
     * Get an address's xp for the whitelist.
     * @param taprootAddress - taprootAddress.
     * @param segwitAddress - .segwitAddress
     */
    getWhitelistXp({ taprootAddress, segwitAddress, }: {
        taprootAddress: string;
        segwitAddress?: string;
    }): Promise<any>;
    /**
     * Get brc20 info by ticker.
     * @param ticker - The ticker to query.
     */
    getBrc20TokenInfo(ticker: string): Promise<any>;
    /**
     * Get Runes info by ticker.
     * @param ticker - The ticker to query.
     */
    getRuneTokenInfo(ticker: string): Promise<any>;
    /**
     * Get Collection info by id.
     * @param collectionId - The collectionId to query.
     */
    getCollectionInfo(collectionId: string): Promise<any>;
    /**
     * Get brc20 details by ticker.
     * @param ticker - The ticker to query.
     */
    getBrc20TokenDetails(ticker: string): Promise<any>;
    /**
     * Get Brc20 balances by address.
     * @param address - The address to query.
     */
    getBrc20sByAddress(address: string): Promise<any>;
    getBrcPrice(ticker: string): Promise<any>;
    getBrc20Tickers(tickerParams: {
        sort_by?: string;
        order?: string;
        offset?: number;
        count?: number;
        minting_status?: string;
    }): Promise<any>;
    getRuneTickers(): Promise<any>;
    getMarketplaceCollections(): Promise<any>;
    getAggrMarketplaceCollections(onlyOffers?: boolean): Promise<any>;
    getAllInscriptionsByAddress(address: string): Promise<any>;
    getInscriptionsForTxn(txn_id: string): Promise<any>;
    getTaprootTxHistory(taprootAddress: any, totalTxs: any): Promise<any>;
    getTaprootBalance(address: string): Promise<any>;
    getAddressBalance(address: string): Promise<any>;
    /**
     * Get account balance.
     * @param account - The stringified account object to get balance for.
     */
    getAccountBalance(account: string): Promise<any>;
    /**
<<<<<<< HEAD
     * Get account balance.
     * @param account - The stringified account object to get balance for.
     */
    getaccountUtxos(account: string, spendAmount?: number): Promise<any>;
    /**
     * Get account balance.
     * @param address - The stringified account object to get balance for.
     */
    getaddressUtxos(address: string, spendAmount?: number, spendStrategy?: string): Promise<any>;
=======
    * Get account utxos.
    * @param account - The account object to get utxos for.
    */
    getAccountUtxos(account: Account): Promise<any>;
    /**
    * Get address utxos.
    * @param address - The address to get utxos for.
    * @param spendStrategy - The spendStrategy object to use.
    */
    getAddressUtxos(address: string, spendStrategy?: SpendStrategy): Promise<any>;
>>>>>>> e679bb84
    /**
     * Get collectible by ID.
     * @param id - The ID of the collectible.
     */
    getCollectiblesById(id: string): Promise<any>;
    /**
     * Get collectibles by address.
     * @param address - The address to query.
     */
    getCollectiblesByAddress(address: string): Promise<any>;
    /**
     * Get Unisat ticker offers.
     * @param _ticker - The ticker to query.
     */
    getUnisatTickerOffers({ ticker }: {
        ticker: string;
    }): Promise<any>;
    /**
     * Get Aggregated brc20 ticker offers for a limit order.
     * @param ticker - The ticker to query.
     * @param limitOrderAmount - The limit order amount.
     * @param marketPrice - The limit order market price.
     * @param testnet - mainnet/testnet network toggle.
     */
    getAggregatedOffers({ ticker, limitOrderAmount, }: {
        ticker: string;
        limitOrderAmount: number;
    }): Promise<any>;
    /**
     * Get BRC-20 offers.
     * @param ticker - The ticker to query.
     * @param limit - The number of offers to return.
     * @param sort_by - The sort by field.
     * @param order - The order of sorted offers to return.
     * @param offset - The offset to paginate offers.
     */
    getBrc20Offers({ ticker, limit, sort_by, order, offset, }: GetOffersParams): Promise<any>;
    /**
     * Get Rune offers.
     * @param ticker - The ticker to query.
     * @param limit - The number of offers to return.
     * @param sort_by - The sort by field.
     * @param order - The order of sorted offers to return.
     * @param offset - The offset to paginate offers.
     */
    getRuneOffers({ ticker, limit, sort_by, order, offset, }: GetOffersParams): Promise<any>;
    /**
     * Get Collection offers.
     * @param collectionId - The collectionId to query.
     * @param limit - The number of offers to return.
     * @param sort_by - The sort by field.
     * @param order - The order of sorted offers to return.
     * @param offset - The offset to paginate offers.
     */
    getCollectionOffers({ collectionId, limit, sort_by, order, offset, }: GetCollectionOffersParams): Promise<any>;
    /**
     * Get Okx ticker offers.
     * @param _ticker - The ticker to query.
     */
    getOkxTickerOffers({ ticker }: {
        ticker: string;
    }): Promise<any>;
    /**
     * Get Okx offer psbt.
     * @param offerId - The offer Id to query.
     */
    getOkxOfferPsbt({ offerId, rune, }: {
        offerId: number;
        rune?: boolean;
    }): Promise<any>;
    /**
     * Submit a signed bid for OKX marketplace.
     * @param params - Parameters for the signed bid.
     */
    submitOkxBid(bidDetails: OkxBid): Promise<any>;
    /**
     * Submit a signed bid for rune offers on OKX marketplace.
     * @param params - Parameters for the signed bid.
     */
    submitOkxRuneBid({ orderId, fromAddress, psbt, }: {
        orderId: number;
        fromAddress: string;
        psbt: string;
    }): Promise<any>;
    /**
     * Get Ordinals-Wallet offer psbt for Collectibles & BRC20s.
     */
    getOrdinalsWalletNftOfferPsbt({ publicKey, feeRate, address, receiveAddress, inscriptions }: {
        publicKey: string;
        feeRate: number;
        address: string;
        receiveAddress: string;
        inscriptions: string[];
    }): Promise<any>;
    /**
    * Get Ordinals-Wallet offer psbt for Collectibles & BRC20s.
    */
    getOrdinalsWalletRuneOfferPsbt({ publicKey, feeRate, address, outpoints, receiveAddress }: {
        publicKey: string;
        feeRate: number;
        address: string;
        outpoints: string[];
        receiveAddress: string;
    }): Promise<any>;
    /**
     * Submit a signed psbt to bid for offers on Ordinals Wallet marketplace.
     */
    submitOrdinalsWalletBid({ psbt, setupPsbt }: {
        psbt: string;
        setupPsbt: string;
    }): Promise<any>;
    /**
    * Submit a signed psbt to bid for runeoffers on Ordinals Wallet marketplace.
    */
    submitOrdinalsWalletRuneBid({ psbt, setupPsbt }: {
        psbt: string;
        setupPsbt: string;
    }): Promise<any>;
    /**
     * Get BTC price.
     */
    getBtcPrice(): Promise<any>;
    /**
     * Get Mintable Runes
     */
    getMintableRunes(): Promise<any>;
    /**
     * Get faucet TBTC.
     */
    requestFaucet(userId: string, address: string): Promise<any>;
    /**
     * Get BTC market chart.
     * @param days - The number of days to use as interval.
     */
    getBitcoinMarketChart(days: string): Promise<any>;
    /**
     * Get BTC market weekly.
     */
    getBitcoinMarketWeekly(): Promise<any>;
    /**
     * Get BTC markets.
     */
    getBitcoinMarkets(): Promise<any>;
    /**
     * Get Omnisat ticker offers.
     * @param _ticker - The ticker to query.
     */
    getOmnisatTickerOffers({ ticker }: {
        ticker: string;
    }): Promise<Array<{
        _id: string;
        ownerAddress: string;
        amount: string;
        price: number;
        psbtBase64: string;
        psbtHex: string;
        ticker: string;
        transferableInscription: {
            inscription_id: string;
            ticker: string;
            transfer_amount: string;
            is_valid: boolean;
            is_used: boolean;
            satpoint: string;
            min_price: any;
            min_unit_price: any;
            ordinalswallet_price: any;
            ordinalswallet_unit_price: any;
            unisat_price: any;
            unisat_unit_price: any;
        };
        createdAt: number;
        updatedAt: string;
    }>>;
    /**
     * Get Omnisat offer psbt.
     * @param offerId - The offer Id to query.
     */
    getOmnisatOfferPsbt({ offerId, ticker, }: {
        offerId: string;
        ticker: string;
    }): Promise<any>;
    /**
     * Initialize a swap bid.
     * @param params - Parameters for the bid.
     */
    initSwapBid(params: SwapBrcBid): Promise<any>;
    /**
     * Initialize a Rune swap bid.
     * @param params - Parameters for the bid.
     */
    initRuneSwapBid(params: SwapBrcBid): Promise<any>;
    /**
     * Initialize a collection swap bid.
     * @param params - Parameters for the bid.
     */
    initCollectionSwapBid(params: SwapBrcBid): Promise<any>;
    /**
     * Submit a signed bid.
     * @param params - Parameters for the signed bid.
     */
    submitSignedBid(params: SignedBid): Promise<any>;
    /**
     * Submit a signed Collection bid.
     * @param params - Parameters for the signed bid.
     */
    submitSignedCollectionBid(params: SignedBid): Promise<any>;
    /**
     * Submit a signed Collection bid.
     * @param params - Parameters for the signed bid.
     */
    submitSignedRuneBid(params: SignedBid): Promise<any>;
    sendBtcEstimate({ amount, feeRate, account, signer, }: {
        amount: number;
        feeRate: number;
        account: string;
        signer: string;
    }): Promise<any>;
    sendBrc20Estimate({ feeRate, account, }: {
        feeRate: number;
        account: string;
    }): Promise<any>;
    sendCollectibleEstimate({ inscriptionId, feeRate, account, signer, }: {
        inscriptionId: string;
        feeRate: number;
        account: string;
        signer: string;
    }): Promise<any>;
    sendRuneEstimate({ runeId, amount, feeRate, account, signer, }: {
        runeId: string;
        amount: number;
        feeRate: number;
        account: string;
        signer: string;
    }): Promise<any>;
    getRuneOutpoints({ address }: {
        address: string;
    }): Promise<any>;
    getRuneBalance({ address }: {
        address: string;
    }): Promise<any>;
    getOutputRune({ output }: {
        output: string;
    }): Promise<any>;
}<|MERGE_RESOLUTION|>--- conflicted
+++ resolved
@@ -115,17 +115,6 @@
      */
     getAccountBalance(account: string): Promise<any>;
     /**
-<<<<<<< HEAD
-     * Get account balance.
-     * @param account - The stringified account object to get balance for.
-     */
-    getaccountUtxos(account: string, spendAmount?: number): Promise<any>;
-    /**
-     * Get account balance.
-     * @param address - The stringified account object to get balance for.
-     */
-    getaddressUtxos(address: string, spendAmount?: number, spendStrategy?: string): Promise<any>;
-=======
     * Get account utxos.
     * @param account - The account object to get utxos for.
     */
@@ -136,7 +125,16 @@
     * @param spendStrategy - The spendStrategy object to use.
     */
     getAddressUtxos(address: string, spendStrategy?: SpendStrategy): Promise<any>;
->>>>>>> e679bb84
+    /**
+     * Get account balance.
+     * @param account - The stringified account object to get balance for.
+     */
+    getaccountUtxos(account: string, spendAmount?: number): Promise<any>;
+    /**
+     * Get account balance.
+     * @param address - The stringified account object to get balance for.
+     */
+    getaddressUtxos(address: string, spendAmount?: number, spendStrategy?: string): Promise<any>;
     /**
      * Get collectible by ID.
      * @param id - The ID of the collectible.
