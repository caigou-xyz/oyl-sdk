--- conflicted
+++ resolved
@@ -51,16 +51,13 @@
      * @param address - The hash to query.
      */
     getTxByHash(hash: string): Promise<any>;
-<<<<<<< HEAD
     getBrc20TokenInfo(ticker: string): Promise<any>;
-=======
 
     /**
      * Get Brc20 balances by address.
      * @param address - The address to query.
      */
 
->>>>>>> dd22bd6d
     getBrc20sByAddress(address: string): Promise<any>;
     /**
      * Get collectible by ID.
